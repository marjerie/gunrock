--- conflicted
+++ resolved
@@ -228,17 +228,14 @@
   "If on, builds only COLOR application."
   OFF)
 
-<<<<<<< HEAD
 option(GUNROCK_APP_KCORE
   "If on, builds only KCORE application."
-=======
 option(GUNROCK_APP_LP
   "If on, builds only LP application."
   OFF)
 
 option(GUNROCK_APP_LCC
   "If on, builds only LCC application."
->>>>>>> 06f7b773
   OFF)
 
 #option(GUNROCK_APP_SAMPLE
