--- conflicted
+++ resolved
@@ -61,53 +61,6 @@
   return node_id % num_nodes;
 }
 
-<<<<<<< HEAD
-template <typename VertexId, typename SizeT, typename Value>
-void RemoveStandaloneNodes(Csr<VertexId, SizeT, Value> *graph,
-                           bool quiet = false) {
-  SizeT nodes = graph->nodes;
-  SizeT edges = graph->edges;
-  int *marker = new int[nodes];
-  memset(marker, 0, sizeof(int) * nodes);
-  VertexId *column_indices = graph->column_indices;
-  SizeT *row_offsets = graph->row_offsets;
-  SizeT *displacements = new SizeT[graph->nodes];
-  SizeT *new_offsets = new SizeT[graph->nodes + 1];
-  SizeT *block_offsets = NULL;
-  VertexId *new_nodes = new VertexId[graph->nodes];
-  Value *new_values = new Value[graph->nodes];
-  Value *values = graph->node_values;
-  int num_threads = 0;
-
-#pragma omp parallel
-  {
-    num_threads = omp_get_num_threads();
-    int thread_num = omp_get_thread_num();
-    SizeT edge_start = (long long)(edges)*thread_num / num_threads;
-    SizeT edge_end = (long long)(edges) * (thread_num + 1) / num_threads;
-    SizeT node_start = (long long)(nodes)*thread_num / num_threads;
-    SizeT node_end = (long long)(nodes) * (thread_num + 1) / num_threads;
-
-    for (SizeT edge = edge_start; edge < edge_end; edge++)
-      marker[column_indices[edge]] = 1;
-    for (VertexId node = node_start; node < node_end; node++)
-      if (row_offsets[node] != row_offsets[node + 1]) marker[node] = 1;
-    if (thread_num == 0) block_offsets = new SizeT[num_threads + 1];
-#pragma omp barrier
-
-    if (node_end > node_start) displacements[node_start] = 0;
-    for (VertexId node = node_start; node < node_end - 1; node++)
-      displacements[node + 1] = displacements[node] + 1 - marker[node];
-#pragma omp barrier
-    if (node_end != 0)
-      block_offsets[thread_num + 1] =
-          displacements[node_end - 1] + 1 - marker[node_end - 1];
-    else
-      block_offsets[thread_num + 1] = 1 - marker[0];
-
-#pragma omp barrier
-#pragma omp single
-=======
 /*template <typename VertexId, typename SizeT, typename Value>
 void RemoveStandaloneNodes(
     Csr<VertexId, SizeT, Value>* graph, bool quiet = false)
@@ -127,7 +80,6 @@
     int       num_threads    = 0;
 
     #pragma omp parallel
->>>>>>> 07c8340d
     {
       block_offsets[0] = 0;
       for (int i = 0; i < num_threads; i++)
@@ -146,47 +98,6 @@
       if (values != NULL) new_values[node_] = values[node];
     }
 
-<<<<<<< HEAD
-    //#pragma omp barrier
-    // for (SizeT edge = edge_start; edge < edge_end; edge++)
-    //{
-    //    column_indices[edge] = new_nodes[column_indices[edge]];
-    //}
-  }
-
-  for (SizeT edge = 0; edge < edges; edge++) {
-    column_indices[edge] = new_nodes[column_indices[edge]];
-  }
-
-  nodes = nodes - block_offsets[num_threads];
-
-  if (nodes < 0) {
-    printf("Invalid graph error. The number of nodes is negative.\n");
-    exit(1);
-  }
-
-  memcpy(row_offsets, new_offsets, sizeof(SizeT) * (nodes + 1));
-  if (values != NULL) memcpy(values, new_values, sizeof(Value) * nodes);
-  if (!quiet) {
-    printf("graph #nodes : %lld -> %lld \n", (long long)graph->nodes,
-           (long long)nodes);
-  }
-  graph->nodes = nodes;
-  row_offsets[nodes] = graph->edges;
-
-  delete[] new_offsets;
-  new_offsets = NULL;
-  delete[] new_values;
-  new_values = NULL;
-  delete[] new_nodes;
-  new_nodes = NULL;
-  delete[] marker;
-  marker = NULL;
-  delete[] displacements;
-  displacements = NULL;
-  delete[] block_offsets;
-  block_offsets = NULL;
-=======
     nodes = nodes - block_offsets[num_threads];
     memcpy(row_offsets, new_offsets, sizeof(SizeT) * (nodes + 1));
     if (values != NULL) memcpy(values, new_values, sizeof(Value) * nodes);
@@ -254,7 +165,6 @@
     GUARD_CU(undirected_graph.FromCoo(coo, util::HOST, 0, false));
     GUARD_CU(coo.Release(util::HOST));
     return retval;
->>>>>>> 07c8340d
 }
 
 }  // namespace graphio
