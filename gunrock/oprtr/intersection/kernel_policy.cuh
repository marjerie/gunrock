// ----------------------------------------------------------------
// Gunrock -- Fast and Efficient GPU Graph Library
// ----------------------------------------------------------------
// This source code is distributed under the terms of LICENSE.TXT
// in the root directory of this source distribution.
// ----------------------------------------------------------------

/**
 * @file
 * kernel_policy.cuh
 *
 * @brief Kernel configuration policy for Intersection Kernel
 */

#pragma once
#include <gunrock/util/srts_grid.cuh>
#include <gunrock/util/srts_details.cuh>
/*
#include <gunrock/util/basic_utils.h>
#include <gunrock/util/cuda_properties.cuh>
#include <gunrock/util/cta_work_distribution.cuh>
#include <gunrock/util/soa_tuple.cuh>
#include <gunrock/util/srts_grid.cuh>
#include <gunrock/util/srts_soa_details.cuh>
#include <gunrock/util/io/modified_load.cuh>
#include <gunrock/util/io/modified_store.cuh>
#include <gunrock/util/operators.cuh>

#include <gunrock/app/problem_base.cuh>
*/
namespace gunrock {
namespace oprtr {
namespace intersection {

/**
 * @brief Kernel configuration policy for intersection kernels.
 *
 * Parameterizations of this type encapsulate our kernel-tuning parameters
 *
 * Kernels can be specialized for problem-type, SM-version, etc. by
parameterizing
 * them with different performance-tuned parameterizations of this type.  By
 * incorporating this type into the kernel code itself, we guide the compiler in
 * expanding/unrolling the kernel code for specific architectures and problem
 * types.
 *
 * @tparam _ProblemData                 Problem data type.
 * @tparam _CUDA_ARCH                   CUDA SM architecture to generate code
for.
<<<<<<< HEAD
=======
 * @tparam _INSTRUMENT                  Whether or not we want instrumentation
logic generated
>>>>>>> dev-intersection-op
 * @tparam _MIN_CTA_OCCUPANCY           Lower bound on number of CTAs to have
resident per SM (influences per-CTA smem cache sizes and register
allocation/spills).
 * @tparam _LOG_THREADS                 Number of threads per CTA (log).
 * @tparam _LOG_BLOCKS                  Number of blocks per grid (log).
 * @tparam _NL_SIZE_THRESHOLD           Threshold of neighbor list size when
doing intersection operation.
 */
<<<<<<< HEAD
template <typename _ProblemData,
          // Machine parameters
          size_t _CUDA_ARCH,
          // Tunable parameters
          size_t _MIN_CTA_OCCUPANCY, size_t _LOG_THREADS, size_t _LOG_BLOCKS,
          size_t _NL_SIZE_THRESHOLD>

struct KernelPolicy {
  //---------------------------------------------------------------------
  // Constants and typedefs
  //---------------------------------------------------------------------

  typedef _ProblemData ProblemData;
  typedef typename ProblemData::VertexId VertexId;
  typedef typename ProblemData::SizeT SizeT;
  typedef typename ProblemData::Value Value;

  enum {

    CUDA_ARCH = _CUDA_ARCH,
    MIN_CTA_OCCUPANCY = _MIN_CTA_OCCUPANCY,
    LOG_THREADS = _LOG_THREADS,
    THREADS = 1 << LOG_THREADS,
    LOG_BLOCKS = _LOG_BLOCKS,
    BLOCKS = 1 << LOG_BLOCKS,
    NL_SIZE_THRESHOLD = 1 << _NL_SIZE_THRESHOLD,
  };

  /**
   * @brief Shared memory storage type for the CTA
   */
  struct SmemStorage {
=======
template <
    OprtrFlag _FLAG,
    //typename _VertexT,      // Data types
    typename _InKeyT,
    typename _OutKeyT,
    typename _SizeT,
    typename _ValueT,
    typename _VertexT,
    typename _InterOpT,
    // Machine parameters
    // Tunable parameters
    size_t  _MIN_CTA_OCCUPANCY,
    size_t  _LOG_THREADS,
    size_t  _LOG_BLOCKS,
    size_t  _NL_SIZE_THRESHOLD
    >

struct KernelPolicy
{
    //---------------------------------------------------------------------
    // Constants and typedefs
    //---------------------------------------------------------------------
    static const OprtrFlag FLAG = _FLAG;

    typedef _SizeT    SizeT;
    typedef _ValueT   ValueT;
    typedef _VertexT   VertexT;
    typedef _InterOpT InterOpT;

>>>>>>> 07c8340d
    enum {
      MAX_SCRATCH_BYTES_PER_CTA = GR_SMEM_BYTES(CUDA_ARCH) / MIN_CTA_OCCUPANCY,

<<<<<<< HEAD
      SCRATCH_ELEMENT_SIZE = sizeof(SizeT),

      // for storing partition indices
      SCRATCH_ELEMENTS = THREADS + 1,
=======
        MIN_CTA_OCCUPANCY               = _MIN_CTA_OCCUPANCY,
        LOG_THREADS                     = _LOG_THREADS,
        THREADS                         = 1 << LOG_THREADS,
        LOG_BLOCKS                      = _LOG_BLOCKS,
        BLOCKS                          = 1 << LOG_BLOCKS,
        NL_SIZE_THRESHOLD               = 1 << _NL_SIZE_THRESHOLD,
    };
    
    /**
     * @brief Shared memory storage type for the CTA
     */
    struct SmemStorage
    {
        enum { 
            MAX_SCRATCH_BYTES_PER_CTA       = GR_SMEM_BYTES(CUDA_ARCH)/MIN_CTA_OCCUPANCY,

            SCRATCH_ELEMENT_SIZE            = sizeof(SizeT),

            // for storing partition indices
            SCRATCH_ELEMENTS                 = THREADS+1,
        };

        // Scratch elements
        struct {
            SizeT                       s_partition_idx[SCRATCH_ELEMENTS]; // stores block-wise intersection counts
        };
>>>>>>> 07c8340d
    };

    // Scratch elements
    struct {
      SizeT s_partition_idx[SCRATCH_ELEMENTS];  // stores block-wise
                                                // intersection counts
    };
  };

  enum {
    THREAD_OCCUPANCY = GR_SM_THREADS(CUDA_ARCH) >> LOG_THREADS,
    SMEM_OCCUPANCY = GR_SMEM_BYTES(CUDA_ARCH) / sizeof(SmemStorage),
    CTA_OCCUPANCY = GR_MIN(_MIN_CTA_OCCUPANCY,
                           GR_MIN(GR_SM_CTAS(CUDA_ARCH),
                                  GR_MIN(THREAD_OCCUPANCY, SMEM_OCCUPANCY))),
    VALID = (CTA_OCCUPANCY > 0),
  };
};

}  // namespace intersection
}  // namespace oprtr
}  // namespace gunrock

// Leave this at the end of the file
// Local Variables:
// mode:c++
// c-file-style: "NVIDIA"
// End:<|MERGE_RESOLUTION|>--- conflicted
+++ resolved
@@ -47,11 +47,8 @@
  * @tparam _ProblemData                 Problem data type.
  * @tparam _CUDA_ARCH                   CUDA SM architecture to generate code
 for.
-<<<<<<< HEAD
-=======
  * @tparam _INSTRUMENT                  Whether or not we want instrumentation
 logic generated
->>>>>>> dev-intersection-op
  * @tparam _MIN_CTA_OCCUPANCY           Lower bound on number of CTAs to have
 resident per SM (influences per-CTA smem cache sizes and register
 allocation/spills).
@@ -60,40 +57,6 @@
  * @tparam _NL_SIZE_THRESHOLD           Threshold of neighbor list size when
 doing intersection operation.
  */
-<<<<<<< HEAD
-template <typename _ProblemData,
-          // Machine parameters
-          size_t _CUDA_ARCH,
-          // Tunable parameters
-          size_t _MIN_CTA_OCCUPANCY, size_t _LOG_THREADS, size_t _LOG_BLOCKS,
-          size_t _NL_SIZE_THRESHOLD>
-
-struct KernelPolicy {
-  //---------------------------------------------------------------------
-  // Constants and typedefs
-  //---------------------------------------------------------------------
-
-  typedef _ProblemData ProblemData;
-  typedef typename ProblemData::VertexId VertexId;
-  typedef typename ProblemData::SizeT SizeT;
-  typedef typename ProblemData::Value Value;
-
-  enum {
-
-    CUDA_ARCH = _CUDA_ARCH,
-    MIN_CTA_OCCUPANCY = _MIN_CTA_OCCUPANCY,
-    LOG_THREADS = _LOG_THREADS,
-    THREADS = 1 << LOG_THREADS,
-    LOG_BLOCKS = _LOG_BLOCKS,
-    BLOCKS = 1 << LOG_BLOCKS,
-    NL_SIZE_THRESHOLD = 1 << _NL_SIZE_THRESHOLD,
-  };
-
-  /**
-   * @brief Shared memory storage type for the CTA
-   */
-  struct SmemStorage {
-=======
 template <
     OprtrFlag _FLAG,
     //typename _VertexT,      // Data types
@@ -123,16 +86,9 @@
     typedef _VertexT   VertexT;
     typedef _InterOpT InterOpT;
 
->>>>>>> 07c8340d
     enum {
       MAX_SCRATCH_BYTES_PER_CTA = GR_SMEM_BYTES(CUDA_ARCH) / MIN_CTA_OCCUPANCY,
 
-<<<<<<< HEAD
-      SCRATCH_ELEMENT_SIZE = sizeof(SizeT),
-
-      // for storing partition indices
-      SCRATCH_ELEMENTS = THREADS + 1,
-=======
         MIN_CTA_OCCUPANCY               = _MIN_CTA_OCCUPANCY,
         LOG_THREADS                     = _LOG_THREADS,
         THREADS                         = 1 << LOG_THREADS,
@@ -140,13 +96,13 @@
         BLOCKS                          = 1 << LOG_BLOCKS,
         NL_SIZE_THRESHOLD               = 1 << _NL_SIZE_THRESHOLD,
     };
-    
+
     /**
      * @brief Shared memory storage type for the CTA
      */
     struct SmemStorage
     {
-        enum { 
+        enum {
             MAX_SCRATCH_BYTES_PER_CTA       = GR_SMEM_BYTES(CUDA_ARCH)/MIN_CTA_OCCUPANCY,
 
             SCRATCH_ELEMENT_SIZE            = sizeof(SizeT),
@@ -159,7 +115,6 @@
         struct {
             SizeT                       s_partition_idx[SCRATCH_ELEMENTS]; // stores block-wise intersection counts
         };
->>>>>>> 07c8340d
     };
 
     // Scratch elements
