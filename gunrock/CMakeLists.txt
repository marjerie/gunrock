# ------------------------------------------------------------------------
#  Gunrock: Shared Library CMAKE files
# ------------------------------------------------------------------------

if(RAPIDJSON_FOUND)
  include_directories(${RAPIDJSON_INCLUDEDIR})
else()
  message(SEND_ERROR "RapidJson include directory not set.")
endif()

if(mgpu_INCLUDE_DIRS)
  include_directories(${mgpu_INCLUDE_DIRS})
else()
  message(SEND_ERROR "Modern GPU include directory not set.")
endif()

if(cub_INCLUDE_DIRS)
  include_directories(${cub_INCLUDE_DIRS})
else()
  message(SEND_ERROR "CUB library include directory not set.")
endif()

set (mgpu_SOURCE_FILES
  ${mgpu_SOURCE_DIRS}/context.hxx)

set(HFILES_PUBLIC
  gunrock.h)

set(CUFILES
  # TODO: Add support for remaining primitives
  ##app/bfs/bfs_app.cu
  #app/bc/bc_app.cu
  ##app/cc/cc_app.cu
  app/pr/pr_app.cu
  app/hits/hits_app.cu
  app/sssp/sssp_app.cu
<<<<<<< HEAD
  app/lp/lp_app.cu
=======
  app/sm/sm_app.cu
>>>>>>> 9aad94e8
  #app/louvain/louvain_app.cu
  #app/color/color_app.cu
  util/test_utils.cu
  util/error_utils.cu
  util/misc_utils.cu
  util/str_to_T.cu
  ${mgpu_SOURCE_FILES}
  util/gitsha1.c)

CUDA_ADD_LIBRARY(gunrock ${LIB_TYPE}
  ${HFILES}
  ${CUHFILES}
  ${HFILES_PUBLIC}
  ${CUFILES}
  OPTIONS ${GENCODE} ${VERBOSE_PTXAS})

target_link_libraries(gunrock ${Boost_LIBRARIES})
if (METIS_LIBRARY)
	target_link_libraries(gunrock ${METIS_LIBRARY})
endif ()<|MERGE_RESOLUTION|>--- conflicted
+++ resolved
@@ -34,11 +34,8 @@
   app/pr/pr_app.cu
   app/hits/hits_app.cu
   app/sssp/sssp_app.cu
-<<<<<<< HEAD
   app/lp/lp_app.cu
-=======
   app/sm/sm_app.cu
->>>>>>> 9aad94e8
   #app/louvain/louvain_app.cu
   #app/color/color_app.cu
   util/test_utils.cu
