// ----------------------------------------------------------------
// Gunrock -- Fast and Efficient GPU Graph Library
// ----------------------------------------------------------------
// This source code is distributed under the terms of LICENSE.TXT
// in the root directory of this source distribution.
// ----------------------------------------------------------------

/**
 * @file
 * sort_omp.cuh
 *
 * @brief Fast sorting using OpenMP
 */

#pragma once

#include <omp.h>
#include <algorithm>
#include <gunrock/util/array_utils.cuh>

namespace gunrock {
namespace util {

<<<<<<< HEAD
template <typename T, typename SizeT, class Compare>
SizeT bsearch(T* elements, SizeT left_index, SizeT right_index,
              T element_to_find, Compare comp) {
  SizeT center_index = ((long long)left_index + (long long)right_index) / 2;
  if (right_index - left_index <= 1) {
    if (comp(elements[right_index], element_to_find)) return right_index + 1;
    if (comp(element_to_find, elements[left_index])) return left_index;
    return right_index;
  } else {
    if (comp(elements[center_index], element_to_find))
      return bsearch(elements, center_index + 1, right_index, element_to_find,
                     comp);
    if (comp(element_to_find, elements[center_index]))
      return bsearch(elements, left_index, center_index - 1, element_to_find,
                     comp);
    return center_index;
  }
}

template <typename T, typename SizeT, class Compare>
void omp_sort(T* elements, SizeT _num_elements, Compare comp) {
  long long num_elements = _num_elements;

  if (num_elements < 10000) {
    std::stable_sort(elements, elements + num_elements, comp);
    return;
  }

  T* table2 = NULL;
  T* pivots = NULL;
  T* table3 = (T*)malloc(sizeof(T) * num_elements);
  SizeT* pivot_pos = NULL;
  const int pivot_multi = 4;

#pragma omp parallel
  {
    int thread_num = omp_get_thread_num();
    int num_threads = omp_get_num_threads();
    SizeT start_pos = num_elements * thread_num / num_threads;
    SizeT end_pos = num_elements * (thread_num + 1) / num_threads;
#pragma omp single
    {
      table2 = (T*)malloc(sizeof(T) * num_threads * num_threads * pivot_multi);
      pivots = (T*)malloc(sizeof(T) * num_threads);
      pivot_pos = new SizeT[num_threads * num_threads];
    }

    std::stable_sort(elements + start_pos, elements + end_pos, comp);
=======
template <typename T, typename SizeT, typename Compare>
SizeT bsearch(
    T*      elements,
    SizeT   left_index,
    SizeT   right_index,
    T       element_to_find,
    Compare comp)
{
    SizeT center_index = ((long long)left_index + (long long) right_index)/2;
    if (right_index - left_index <=1)
    {
        if (comp( elements[right_index], element_to_find)) return right_index+1;
        if (comp( element_to_find, elements[left_index])) return left_index;
        return right_index;
    } else {
        if (comp( elements[center_index], element_to_find)) return bsearch(elements, center_index+1, right_index, element_to_find, comp);
        if (comp( element_to_find, elements[center_index])) return bsearch(elements, left_index, center_index-1, element_to_find, comp);
        return center_index;
    }
}

template <typename T, typename SizeT, typename Compare>
cudaError_t omp_sort(
    T*      elements,
    SizeT   _num_elements,
    Compare comp)
{
    cudaError_t retval = cudaSuccess;
    long long num_elements = _num_elements;
    const int pivot_multi = 4;

    if (num_elements < 10000) {
        std::stable_sort(elements, elements + num_elements, comp);
        return retval;
    }

    Array1D<SizeT, T> table2;//T* table2 = NULL;
    Array1D<SizeT, T> pivots;//T* pivots = NULL;
    Array1D<SizeT, T> table3;
    Array1D<SizeT, SizeT> pivot_pos;
    Array1D<SizeT, cudaError_t> retvals;
    table2.SetName("omp_sort::table2");
    pivots.SetName("opm_sort::pivots");
    table3.SetName("omp_sort::table3");
    retvals.SetName("omp_sort::retvals");
    pivot_pos.SetName("omp_sort::pivot_pos");
    if (retval = table3.Allocate(num_elements, HOST))
        return retval;
>>>>>>> 07c8340d

    SizeT step = (end_pos - start_pos) / (num_threads * pivot_multi);
    for (int i = 0; i < num_threads * pivot_multi; i++)
      table2[i * num_threads + thread_num] =
          elements[start_pos + int((i + 0.1) * step)];

#pragma omp barrier
#pragma omp single
    {
<<<<<<< HEAD
      std::stable_sort(table2, table2 + num_threads * num_threads * pivot_multi,
                       comp);
      for (int i = 0; i < num_threads - 1; i++)
        pivots[i] = table2[(i + 1) * num_threads * pivot_multi];
    }

    for (int i = 0; i < num_threads - 1; i++) {
      pivot_pos[thread_num * num_threads + i] =
          bsearch(elements, start_pos, end_pos - 1, pivots[i], comp);
    }
#pragma omp barrier
    //#pragma omp single
    //    util::cpu_mt::PrintCPUArray("pivot_pos", pivot_pos, num_threads *
    //    num_threads);

    SizeT offset = 0, counter = 0;
    for (int i = 0; i < thread_num; i++)
      for (int t = 0; t < num_threads; t++) {
        SizeT end_p = (i == num_threads - 1)
                          ? (num_elements * (t + 1) / num_threads)
                          : (pivot_pos[t * num_threads + i]);
        SizeT start_p = i == 0 ? (num_elements * t / num_threads)
                               : pivot_pos[t * num_threads + i - 1];
        offset += end_p - start_p;
        // printf("thread %d: i=%d, t=%d, offset+=(%d - %d)\n", thread_num, i,
        // t, end_p, start_p);
      }
    for (int t = 0; t < num_threads; t++) {
      SizeT start_p = thread_num == 0
                          ? num_elements * t / num_threads
                          : pivot_pos[t * num_threads + thread_num - 1];
      SizeT end_p = thread_num == num_threads - 1
                        ? num_elements * (t + 1) / num_threads
                        : pivot_pos[t * num_threads + thread_num];
      if (end_p > start_p) {
        // printf("thread %d: moving elements[ %d ~] @ %p to table3[ %d ~] @ %p,
        // size = %d\n",
        //    thread_num, start_p, elements + start_p, offset + counter, table3
        //    + offset + counter, end_p - start_p);
        memcpy(table3 + offset + counter, elements + start_p,
               sizeof(T) * (end_p - start_p));
      }
      counter += end_p - start_p;
    }
    std::stable_sort(table3 + offset, table3 + offset + counter, comp);
#pragma omp barrier

    memcpy(elements + start_pos, table3 + start_pos,
           sizeof(T) * (end_pos - start_pos));
  }

  free(table2);
  table2 = NULL;
  free(pivots);
  pivots = NULL;
  free(table3);
  table3 = NULL;
  delete[] pivot_pos;
  pivot_pos = NULL;
=======
        int   thread_num  = omp_get_thread_num();
        int   num_threads = omp_get_num_threads();
        SizeT start_pos   = num_elements * thread_num / num_threads;
        SizeT end_pos     = num_elements * (thread_num+1) / num_threads;
        #pragma omp single
        {
            retval = retvals.Allocate(num_threads, HOST);
            if (!retval) retval =
                table2.Allocate(num_threads * num_threads * pivot_multi, HOST);
            if (!retval) retval =
                pivots.Allocate(num_threads, HOST);
            if (!retval) retval =
                pivot_pos.Allocate(num_threads * num_threads, HOST);
            //table2 = (T*) malloc( sizeof(T) * num_threads * num_threads * pivot_multi);
            //pivots = (T*) malloc( sizeof(T) * num_threads);
            //pivot_pos = new SizeT[num_threads * num_threads];
        }

        do {
            if (retval) break;
            cudaError_t &retval_ = retvals[thread_num];
            retval_ = cudaSuccess;

            std::stable_sort(elements + start_pos, elements + end_pos, comp);

            SizeT step = (end_pos - start_pos) / (num_threads * pivot_multi);
            for (int i=0; i< num_threads * pivot_multi; i++)
                table2[i*num_threads + thread_num] = elements[start_pos + int((i+0.1)*step)];

            #pragma omp barrier
            #pragma omp single
            {
                std::stable_sort(table2 + 0, table2 + num_threads * num_threads * pivot_multi, comp);
                for (int i=0; i<num_threads-1; i++)
                    pivots[i] = table2[(i+1) * num_threads * pivot_multi];
            }

            for (int i=0; i<num_threads-1; i++)
            {
                pivot_pos[thread_num * num_threads + i] = bsearch(elements, start_pos, end_pos-1, pivots[i], comp);
            }
            #pragma omp barrier
            //#pragma omp single
            //    util::cpu_mt::PrintCPUArray("pivot_pos", pivot_pos, num_threads * num_threads);

            SizeT offset = 0, counter = 0;
            for (int i=0; i<thread_num; i++)
            for (int t=0; t<num_threads; t++)
            {
                SizeT end_p = (i == num_threads-1) ? (num_elements * (t+1) / num_threads) : (pivot_pos[t*num_threads + i]);
                SizeT start_p = i == 0 ? (num_elements * t / num_threads) : pivot_pos[t*num_threads+i-1];
                offset += end_p - start_p;
                //printf("thread %d: i=%d, t=%d, offset+=(%d - %d)\n", thread_num, i, t, end_p, start_p);
            }
            for (int t=0; t<num_threads; t++)
            {
                SizeT start_p = thread_num==0 ? num_elements * t / num_threads : pivot_pos[t * num_threads + thread_num -1];
                SizeT end_p = thread_num==num_threads-1 ? num_elements * (t+1) / num_threads : pivot_pos[t*num_threads + thread_num];
                if (end_p > start_p)
                {
                    //printf("thread %d: moving elements[ %d ~] @ %p to table3[ %d ~] @ %p, size = %d\n",
                    //    thread_num, start_p, elements + start_p, offset + counter, table3 + offset + counter, end_p - start_p);
                    memcpy(table3 + offset + counter, elements + start_p, sizeof(T) * (end_p - start_p));
                }
                counter += end_p - start_p;
            }
            std::stable_sort(table3 + offset, table3 + offset + counter, comp);
            #pragma omp barrier

            memcpy(elements + start_pos, table3 + start_pos, sizeof(T) * (end_pos - start_pos));
        } while (false);
    }

    if (retval) return retval;
    for (int thread = 0; thread < retvals.GetSize(); thread ++)
        if (retvals[thread]) return retvals[thread];

    //free(table2); table2 = NULL;
    //free(pivots); pivots = NULL;
    //free(table3); table3 = NULL;
    //delete[] pivot_pos; pivot_pos = NULL;
    if (retval = table2.Release()) return retval;
    if (retval = pivots.Release()) return retval;
    if (retval = table3.Release()) return retval;
    if (retval = retvals.Release()) return retval;
    if (retval = pivot_pos.Release()) return retval;
    return retval;
>>>>>>> 07c8340d
}

}  // namespace util
}  // namespace gunrock

// Leave this at the end of the file
// Local Variables:
// mode:c++
// c-file-style: "NVIDIA"
// End:<|MERGE_RESOLUTION|>--- conflicted
+++ resolved
@@ -21,56 +21,6 @@
 namespace gunrock {
 namespace util {
 
-<<<<<<< HEAD
-template <typename T, typename SizeT, class Compare>
-SizeT bsearch(T* elements, SizeT left_index, SizeT right_index,
-              T element_to_find, Compare comp) {
-  SizeT center_index = ((long long)left_index + (long long)right_index) / 2;
-  if (right_index - left_index <= 1) {
-    if (comp(elements[right_index], element_to_find)) return right_index + 1;
-    if (comp(element_to_find, elements[left_index])) return left_index;
-    return right_index;
-  } else {
-    if (comp(elements[center_index], element_to_find))
-      return bsearch(elements, center_index + 1, right_index, element_to_find,
-                     comp);
-    if (comp(element_to_find, elements[center_index]))
-      return bsearch(elements, left_index, center_index - 1, element_to_find,
-                     comp);
-    return center_index;
-  }
-}
-
-template <typename T, typename SizeT, class Compare>
-void omp_sort(T* elements, SizeT _num_elements, Compare comp) {
-  long long num_elements = _num_elements;
-
-  if (num_elements < 10000) {
-    std::stable_sort(elements, elements + num_elements, comp);
-    return;
-  }
-
-  T* table2 = NULL;
-  T* pivots = NULL;
-  T* table3 = (T*)malloc(sizeof(T) * num_elements);
-  SizeT* pivot_pos = NULL;
-  const int pivot_multi = 4;
-
-#pragma omp parallel
-  {
-    int thread_num = omp_get_thread_num();
-    int num_threads = omp_get_num_threads();
-    SizeT start_pos = num_elements * thread_num / num_threads;
-    SizeT end_pos = num_elements * (thread_num + 1) / num_threads;
-#pragma omp single
-    {
-      table2 = (T*)malloc(sizeof(T) * num_threads * num_threads * pivot_multi);
-      pivots = (T*)malloc(sizeof(T) * num_threads);
-      pivot_pos = new SizeT[num_threads * num_threads];
-    }
-
-    std::stable_sort(elements + start_pos, elements + end_pos, comp);
-=======
 template <typename T, typename SizeT, typename Compare>
 SizeT bsearch(
     T*      elements,
@@ -119,7 +69,6 @@
     pivot_pos.SetName("omp_sort::pivot_pos");
     if (retval = table3.Allocate(num_elements, HOST))
         return retval;
->>>>>>> 07c8340d
 
     SizeT step = (end_pos - start_pos) / (num_threads * pivot_multi);
     for (int i = 0; i < num_threads * pivot_multi; i++)
@@ -129,67 +78,6 @@
 #pragma omp barrier
 #pragma omp single
     {
-<<<<<<< HEAD
-      std::stable_sort(table2, table2 + num_threads * num_threads * pivot_multi,
-                       comp);
-      for (int i = 0; i < num_threads - 1; i++)
-        pivots[i] = table2[(i + 1) * num_threads * pivot_multi];
-    }
-
-    for (int i = 0; i < num_threads - 1; i++) {
-      pivot_pos[thread_num * num_threads + i] =
-          bsearch(elements, start_pos, end_pos - 1, pivots[i], comp);
-    }
-#pragma omp barrier
-    //#pragma omp single
-    //    util::cpu_mt::PrintCPUArray("pivot_pos", pivot_pos, num_threads *
-    //    num_threads);
-
-    SizeT offset = 0, counter = 0;
-    for (int i = 0; i < thread_num; i++)
-      for (int t = 0; t < num_threads; t++) {
-        SizeT end_p = (i == num_threads - 1)
-                          ? (num_elements * (t + 1) / num_threads)
-                          : (pivot_pos[t * num_threads + i]);
-        SizeT start_p = i == 0 ? (num_elements * t / num_threads)
-                               : pivot_pos[t * num_threads + i - 1];
-        offset += end_p - start_p;
-        // printf("thread %d: i=%d, t=%d, offset+=(%d - %d)\n", thread_num, i,
-        // t, end_p, start_p);
-      }
-    for (int t = 0; t < num_threads; t++) {
-      SizeT start_p = thread_num == 0
-                          ? num_elements * t / num_threads
-                          : pivot_pos[t * num_threads + thread_num - 1];
-      SizeT end_p = thread_num == num_threads - 1
-                        ? num_elements * (t + 1) / num_threads
-                        : pivot_pos[t * num_threads + thread_num];
-      if (end_p > start_p) {
-        // printf("thread %d: moving elements[ %d ~] @ %p to table3[ %d ~] @ %p,
-        // size = %d\n",
-        //    thread_num, start_p, elements + start_p, offset + counter, table3
-        //    + offset + counter, end_p - start_p);
-        memcpy(table3 + offset + counter, elements + start_p,
-               sizeof(T) * (end_p - start_p));
-      }
-      counter += end_p - start_p;
-    }
-    std::stable_sort(table3 + offset, table3 + offset + counter, comp);
-#pragma omp barrier
-
-    memcpy(elements + start_pos, table3 + start_pos,
-           sizeof(T) * (end_pos - start_pos));
-  }
-
-  free(table2);
-  table2 = NULL;
-  free(pivots);
-  pivots = NULL;
-  free(table3);
-  table3 = NULL;
-  delete[] pivot_pos;
-  pivot_pos = NULL;
-=======
         int   thread_num  = omp_get_thread_num();
         int   num_threads = omp_get_num_threads();
         SizeT start_pos   = num_elements * thread_num / num_threads;
@@ -277,7 +165,6 @@
     if (retval = retvals.Release()) return retval;
     if (retval = pivot_pos.Release()) return retval;
     return retval;
->>>>>>> 07c8340d
 }
 
 }  // namespace util
