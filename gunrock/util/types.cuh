--- conflicted
+++ resolved
@@ -14,21 +14,7 @@
 
 #pragma once
 
-<<<<<<< HEAD
-#include <limits.h>
 #include <float.h>
-#include <string>
-#include <cstdlib>
-#include <cstring>
-#include <typeinfo>
-#include <typeindex>
-#include <sstream>
-#include <ostream>
-#include <istream>
-#include <vector>
-=======
-#include <float.h>
->>>>>>> 7142605f
 
 namespace gunrock {
 namespace util {
