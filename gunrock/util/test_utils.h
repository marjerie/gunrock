--- conflicted
+++ resolved
@@ -227,27 +227,18 @@
     timespec start;
     timespec stop;
 
-<<<<<<< HEAD
-    void Start() 
-=======
     void Start()
->>>>>>> 673fca38
     {
         clock_gettime(CLOCK_PROCESS_CPUTIME_ID, &start);
     }
 
-<<<<<<< HEAD
     void Stop() 
-=======
-    void Stop()
->>>>>>> 673fca38
     {
         clock_gettime(CLOCK_PROCESS_CPUTIME_ID, &stop);
     }
 
     float ElapsedMillis()
     {
-<<<<<<< HEAD
 	timespec temp;
 	if ((stop.tv_nsec-start.tv_nsec)<0) {
             temp.tv_sec = stop.tv_sec-start.tv_sec-1;
@@ -257,17 +248,6 @@
 	    temp.tv_nsec = stop.tv_nsec-start.tv_nsec;
 	}
 	return temp.tv_nsec/1000000.0;
-=======
-        timespec temp;
-        if ((stop.tv_nsec-start.tv_nsec)<0) {
-            temp.tv_sec = stop.tv_sec-start.tv_sec-1;
-            temp.tv_nsec = 1000000000+stop.tv_nsec-start.tv_nsec;
-        } else {
-            temp.tv_sec = stop.tv_sec-start.tv_sec;
-            temp.tv_nsec = stop.tv_nsec-start.tv_nsec;
-        }
-        return temp.tv_nsec/1000000.0;
->>>>>>> 673fca38
     }
 
 #else
