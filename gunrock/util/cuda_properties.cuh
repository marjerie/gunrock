--- conflicted
+++ resolved
@@ -25,11 +25,7 @@
  * CUDA architecture of the current compilation path
  */
 #ifndef __CUDA_ARCH__
-<<<<<<< HEAD
-#define __GR_CUDA_ARCH__ 0  // Host path
-=======
     //#define __GR_CUDA_ARCH__ 0                      // Host path
->>>>>>> 07c8340d
 #else
 #define __GR_CUDA_ARCH__ __CUDA_ARCH__  // Device path
 #endif
@@ -42,37 +38,14 @@
 #define GR_INVALID_DEVICE (-1)
 
 // Threads per warp.
-<<<<<<< HEAD
-#define GR_LOG_WARP_THREADS(arch) (5)  // 32 threads in a warp
-#define GR_WARP_THREADS(arch) (1 << GR_LOG_WARP_THREADS(arch))
-=======
 #define GR_LOG_WARP_THREADS(arch)       (5)         // 32 threads in a warp
 #define GR_WARP_THREADS(arch)           (1 << GR_LOG_WARP_THREADS(arch))
->>>>>>> 07c8340d
 
 // SM memory bank stride (in bytes)
 #define GR_LOG_BANK_STRIDE_BYTES(arch) (2)  // 4 byte words
 #define GR_BANK_STRIDE_BYTES(arch) (1 << GR_LOG_BANK_STRIDE_BYTES)
 
 // Memory banks per SM
-<<<<<<< HEAD
-#define GR_SM20_LOG_MEM_BANKS() (5)  // 32 banks on SM2.0+
-#define GR_SM10_LOG_MEM_BANKS() (4)  // 16 banks on SM1.0-SM1.3
-#define GR_LOG_MEM_BANKS(arch) \
-  ((arch >= 200) ? GR_SM20_LOG_MEM_BANKS() : GR_SM10_LOG_MEM_BANKS())
-
-// Physical shared memory per SM (bytes)
-// #define GR_SM62_SMEM_BYTES()            (65536)     // 64KB on SM6.2
-#define GR_SM61_SMEM_BYTES() (98304)  // 96KB on SM6.1+
-#define GR_SM60_SMEM_BYTES() (65536)  // 64KB on SM6.0+
-#define GR_SM20_SMEM_BYTES() (49152)  // 48KB on SM2.0+
-#define GR_SM10_SMEM_BYTES() (16384)  // 32KB on SM1.0-SM1.3
-#define GR_SMEM_BYTES(arch)                                             \
-  ((arch >= 610) ? GR_SM61_SMEM_BYTES()                                 \
-                 : (arch >= 600) ? GR_SM60_SMEM_BYTES()                 \
-                                 : (arch >= 200) ? GR_SM20_SMEM_BYTES() \
-                                                 : GR_SM10_SMEM_BYTES())
-=======
 #define GR_SM20_LOG_MEM_BANKS()     (5)         // 32 banks on SM2.0+
 #define GR_SM10_LOG_MEM_BANKS()     (4)         // 16 banks on SM1.0-SM1.3
 #define GR_LOG_MEM_BANKS(arch)      ((arch >= 200) ? GR_SM20_LOG_MEM_BANKS() :  \
@@ -83,7 +56,6 @@
 #define GR_SM10_SMEM_BYTES()            (16384)     // 32KB on SM1.0-SM1.3
 #define GR_SMEM_BYTES(arch)         ((arch >= 200) ? GR_SM20_SMEM_BYTES() :     \
                                                          GR_SM10_SMEM_BYTES())
->>>>>>> 07c8340d
 
 // Physical threads per SM
 // #define GR_SM62_SM_THREADS()            (4096)      // 4096 threads on SM6.2
@@ -156,41 +128,6 @@
 /**
  * Class encapsulating device properties for dynamic host-side inspection
  */
-<<<<<<< HEAD
-class CudaProperties {
- public:
-  // Information about our target device
-  cudaDeviceProp device_props;
-  int device_sm_version;
-
-  // Information about our kernel assembly
-  int kernel_ptx_version;
-
- public:
-  CudaProperties() {}
-  CudaProperties(int gpu) { Setup(gpu); }
-  void Setup() {
-    int current_device;
-    cudaGetDevice(&current_device);
-    Setup(current_device);
-  }
-
-  // Constructor
-  void Setup(int gpu) {
-    // Get current device properties
-    cudaGetDeviceProperties(&device_props, gpu);
-    device_sm_version = device_props.major * 100 + device_props.minor * 10;
-
-    // Get SM version of compiled kernel assemblies
-    cudaFuncAttributes flush_kernel_attrs;
-    cudaFuncGetAttributes(&flush_kernel_attrs, FlushKernel<void>);
-    kernel_ptx_version = flush_kernel_attrs.ptxVersion * 10;
-  }
-};
-
-}  // namespace util
-}  // namespace gunrock
-=======
 class CudaProperties
 {
 public:
@@ -230,5 +167,4 @@
 
 
 } // namespace util
-} // namespace gunrock
->>>>>>> 07c8340d
+} // namespace gunrock