--- conflicted
+++ resolved
@@ -108,10 +108,7 @@
     typedef typename EnactorT::VertexT VertexT;
     typedef typename EnactorT::SizeT   SizeT;
     typedef typename EnactorT::ValueT  ValueT;
-<<<<<<< HEAD
     typedef typename EnactorT::Problem ProblemT;
-=======
->>>>>>> 7dacc491
     typedef typename EnactorT::Problem::EdgePairT EdgePairT;
 
     typedef typename EnactorT::Problem::GraphT       GraphT;
@@ -159,10 +156,7 @@
         auto         &num_neighbor_comms =   data_slice.num_neighbor_comms;
         auto         &edge_pairs0        =   data_slice.edge_pairs0;
         auto         &edge_pairs1        =   data_slice.edge_pairs1;
-<<<<<<< HEAD
         auto          unify_segments     =   data_slice.unify_segments;
-=======
->>>>>>> 7dacc491
         auto         &num_new_comms      =   data_slice.num_new_comms;
         auto         &num_new_edges      =   data_slice.num_new_edges;
         auto         &iter_gain          =   data_slice.iter_gain;
@@ -174,11 +168,7 @@
 
         auto          graph_ptr          =   data_slice.sub_graph;
         if (enactor_stats.iteration != 0)
-<<<<<<< HEAD
             graph_ptr = &(data_slice.new_graphs[enactor_stats.iteration % 2]);
-=======
-            graph_ptr = data_slice.new_graph;
->>>>>>> 7dacc491
         auto         &graph              =   graph_ptr[0];        
         auto         &weights            =   graph.CsrT::edge_values;
 
@@ -244,7 +234,6 @@
             if (enactor.iter_stats)
                 iter_timer.Start();
 
-<<<<<<< HEAD
             if (unify_segments)
             {
                 GUARD_CU(edge_pairs0.ForAll(
@@ -329,52 +318,7 @@
                             
                     }, graph.edges + 1, target, stream)); 
             }
-
            
-=======
-            GUARD_CU(edge_comms0.ForAll(
-                [edge_weights0, weights, current_communities, graph]
-                __host__ __device__ (VertexT *e_comms, const SizeT &e)
-                {
-                    e_comms[e] = current_communities[graph.GetEdgeDest(e)];
-                    edge_weights0[e] = weights[e];
-                }, graph.edges, target, stream));
-
-            GUARD_CU(util::cubSegmentedSortPairs(
-                cub_temp_space,
-                edge_comms0  , edge_comms1,
-                edge_weights0, edge_weights1,
-                graph.edges, graph.nodes,
-                graph.CsrT::row_offsets,
-                0, std::ceil(std::log(graph.nodes)), stream));
-
-            // using edge_comms0 as markers
-            GUARD_CU(seg_offsets0.Set(0, graph.edges+1, target, stream));
-
-            GUARD_CU(graph.CsrT::row_offsets.ForAll(
-                [seg_offsets0]
-                __host__ __device__ (SizeT *offsets, const SizeT &v)
-                {
-                    seg_offsets0[offsets[v]] = 1;
-                }, graph.nodes + 1, target, stream));
-
-            GUARD_CU(seg_offsets0.ForAll(
-                [edge_comms1]
-                __host__ __device__ (SizeT *offsets, const SizeT &e)
-                {
-                    bool to_keep = false;
-                    if (offsets[e] == 1)
-                        to_keep = true;
-                    else if (e == 0)
-                        to_keep = true;
-                    else if (edge_comms1[e] != edge_comms1[e-1])
-                        to_keep = true;
-
-                    offsets[e] = (to_keep) ? e : util::PreDefinedValues<SizeT>::InvalidValue;
-                        
-                }, graph.edges + 1, target, stream));
-            
->>>>>>> 7dacc491
             // Filter in order
             GUARD_CU(util::cubSelectIf(
                 cub_temp_space,
@@ -414,7 +358,6 @@
                     if (v == graph.nodes)
                         offsets[v] = n_neighbor_comms;
                     else 
-<<<<<<< HEAD
                         offsets[v] = util::BinarySearch_LeftMost(
                             graph.GetNeighborListOffset(v),
                             seg_offsets1, (SizeT)0, n_neighbor_comms + 1);//,
@@ -422,15 +365,6 @@
                             //{
                             //    return a < b;
                             //});
-=======
-                        offsets[v] = util::BinarySearch(
-                            graph.GetNeighborListOffset(v),
-                            seg_offsets1, (SizeT)0, n_neighbor_comms + 1,
-                            [] (const SizeT &a, const SizeT &b)
-                            {
-                                return a < b;
-                            });
->>>>>>> 7dacc491
                     //if (offsets[v] != graph.row_offsets[v])
                     //printf("offsets[%d] <- %d, row_offsets[v] = %d\n",
                     //    v, offsets[v], graph.row_offsets[v]);
@@ -439,12 +373,8 @@
             auto m2 = data_slice.m2;
             GUARD_CU(gain_bases.ForAll(
                 [seg_offsets0, edge_weights0, edge_comms1, seg_offsets1,
-<<<<<<< HEAD
                  w_v2, current_communities, w_v2self, m2, w_c2,
                  unify_segments, edge_pairs1]
-=======
-                 w_v2, current_communities, w_v2self, m2, w_c2]
->>>>>>> 7dacc491
                 __host__ __device__ (ValueT *bases, const VertexT &v)
                 {
                     SizeT start_pos = seg_offsets0[v];
@@ -456,13 +386,9 @@
                     for (SizeT pos = start_pos; pos < end_pos; pos++)
                     {
                         SizeT seg_start = seg_offsets1[pos];
-<<<<<<< HEAD
                         VertexT comm = (unify_segments ?
                             ProblemT::GetSecond(edge_pairs1[seg_start]) : 
                             edge_comms1[seg_start]);
-=======
-                        VertexT comm = edge_comms1[seg_start];
->>>>>>> 7dacc491
                         //printf("seg %d: v %d -> c %d, w_v2c = %f\n",
                         //    pos, v, comm, edge_weights0[pos]);
                         if (org_comm == comm)
@@ -492,7 +418,6 @@
             GUARD_CU(edge_weights0.ForAll(
                 [seg_offsets0, seg_offsets1, n_neighbor_comms, 
                  gain_bases, w_c2, w_v2, m2, current_communities,
-<<<<<<< HEAD
                  max_gains, next_communities, edge_comms1, graph,
                  unify_segments, edge_pairs1]
                 __host__ __device__ (ValueT *w_v2c, const SizeT &pos)
@@ -508,20 +433,6 @@
                     VertexT comm = unify_segments ? 
                         ProblemT::GetSecond(edge_pairs1[seg_offsets1[pos]]) :
                         edge_comms1[seg_offsets1[pos]];
-=======
-                 max_gains, next_communities, edge_comms1, graph]
-                __host__ __device__ (ValueT *w_v2c, const SizeT &pos)
-                {
-                    VertexT v = util::BinarySearch(
-                        pos, seg_offsets0, (SizeT)0, graph.nodes,
-                        [] (const SizeT &a, const SizeT &b)
-                        {
-                            return a < b;
-                        });
-                    if (pos < seg_offsets0[v] && v > 0)
-                        v--;
-                    VertexT comm = edge_comms1[seg_offsets1[pos]];
->>>>>>> 7dacc491
                     ValueT gain = 0;
                     if (comm != current_communities[v])
                     {
@@ -532,7 +443,6 @@
                         //    "w_v2c = %lf, w_c2 = %lf, w_v2 = %lf, old_gain = %lf\n",
                         //    pos, v, comm, gain, gain_bases[v], w_v2c[pos],
                         //    w_c2[comm], w_v2[v], old_gain);
-<<<<<<< HEAD
 
                         if (old_gain >= gain)
                             gain = 0;
@@ -567,38 +477,6 @@
                         unify_segments ? 
                             ProblemT::GetSecond(edge_pairs1[seg_offsets1[pos]]) : 
                             edge_comms1[seg_offsets1[pos]];
-=======
-
-                        if (old_gain >= gain)
-                            gain = 0;
-                        //else
-                        //    next_communities[v] = comm;
-
-                    }
-                    w_v2c[pos] = gain;
-                }, n_neighbor_comms, target, stream));
-
-            GUARD_CU(edge_weights0.ForAll(
-                [max_gains, next_communities, seg_offsets0, graph, seg_offsets1, edge_comms1]
-                __host__ __device__ (ValueT *gains, const SizeT &pos)
-                {
-                    auto gain = gains[pos];
-                    if (gain < 1e-8)
-                        return;
-
-                    VertexT v = util::BinarySearch(
-                        pos, seg_offsets0, (SizeT)0, graph.nodes,
-                        [] (const SizeT &a, const SizeT &b)
-                        {
-                            return a < b;
-                        });
-                    if (pos < seg_offsets0[v] && v > 0)
-                        v--;
-                    if (abs(gain - max_gains[v]) > 1e-6)
-                        return;
-
-                    next_communities[v] = edge_comms1[seg_offsets1[pos]];
->>>>>>> 7dacc491
                     //if (next_communities[v] >= graph.nodes)
                     //    printf("Invalid comm: next_comm[%d] = %d, seg_offsets1[%d] = %d\n",
                     //        v, next_communities[v],
@@ -723,7 +601,6 @@
             "cudaStreamSynchronize failed");
         auto n_new_comms = num_new_comms[0];
         //util::PrintMsg("#new_comms = " + std::to_string(n_new_comms));
-<<<<<<< HEAD
 
         GUARD_CU(edge_comms0.ForAll(
             [edge_comms1, n_new_comms] 
@@ -753,37 +630,6 @@
                 //        comm, comms[v], edge_comms0[comm]);
             }, graph.nodes, target, stream));
 
-=======
-
-        GUARD_CU(edge_comms0.ForAll(
-            [edge_comms1, n_new_comms] 
-            __host__ __device__ (VertexT *comms0, const VertexT &new_comm)
-            {
-                comms0[edge_comms1[new_comm]] = new_comm;
-                //if (edge_comms1[new_comm] == 8278)
-                //    printf("Comms0[%d] = %d\n",
-                //        edge_comms1[new_comm], new_comm);
-            }, n_new_comms, target, stream));
-
-        //GUARD_CU(edge_comms0.ForAll(
-        //    [] __host__ __device__ (VertexT *comms0, VertexT &v)
-        //    {
-        //        printf("edge_Comms0[8278] = %d\n",
-        //            comms0[8278]);
-        //    }, 1, target, stream));
-
-        GUARD_CU(current_communities.ForAll(
-            [edge_comms0, n_new_comms] 
-            __host__ __device__ (VertexT *comms, const VertexT &v)
-            {
-                VertexT comm = comms[v];
-                comms[v] = edge_comms0[comm];
-                //if (comms[v] >= n_new_comms)
-                //    printf("Invalid comm: %d -> %d, edge_comms0 = %d\n",
-                //        comm, comms[v], edge_comms0[comm]);
-            }, graph.nodes, target, stream));
-
->>>>>>> 7dacc491
         auto null_ptr = &current_communities;
         null_ptr = NULL;
         frontier.queue_length = graph.nodes;
@@ -849,7 +695,6 @@
         auto n_new_edges = num_new_edges[0] -1;
         //util::PrintMsg("#new_edges = " + std::to_string(n_new_edges));
 
-<<<<<<< HEAD
         //GraphT *new_graph = new GraphT;
         auto &new_graph = data_slice.new_graphs[(pass_num + 1) % 2];
         if (n_new_comms > new_graph.CsrT::row_offsets.GetSize() -1 || 
@@ -917,64 +762,6 @@
                 + std::to_string(iter_timer.ElapsedMillis()));
         }
 
-=======
-        GraphT *new_graph = new GraphT;
-        GUARD_CU(new_graph -> CsrT::Allocate(n_new_comms, n_new_edges, util::DEVICE));
-
-        GUARD_CU(util::cubSegmentedReduce(
-            cub_temp_space,
-            edge_weights1, new_graph -> CsrT::edge_values,
-            n_new_edges, seg_offsets1,
-            [] __host__ __device__ (const ValueT &a, const ValueT &b)
-            {
-                return a + b;
-            }, (ValueT)0, stream));
-       
-        GUARD_CU(new_graph -> CsrT::column_indices.ForAll(
-            [edge_pairs1, seg_offsets1, n_new_comms] 
-            __host__ __device__ (VertexT *indices, const SizeT &e)
-            {
-                indices[e] = edge_pairs1[seg_offsets1[e]] & util::PreDefinedValues<VertexT>::AllOnes;
-                //if (indices[e] >= n_new_comms)
-                //    printf("Invalid dest: %d, e = %d, pair = %ld\n",
-                //        indices[e], e, edge_pairs1[seg_offsets1[e]]);
-            }, n_new_edges, target, stream));
-
-        auto &new_row_offsets = new_graph -> CsrT::row_offsets;
-        GUARD_CU(seg_offsets1.ForAll(
-            [new_row_offsets, edge_pairs1, n_new_comms, n_new_edges] 
-            __host__ __device__ (SizeT *offsets, const SizeT &new_e)
-            {
-                VertexT src = 0, pervious_src = 0;
-                if (new_e != n_new_edges)
-                    src = edge_pairs1[offsets[new_e]] >> (sizeof(VertexT) * 8);
-                else
-                    src = n_new_comms;
-                
-                if (new_e != 0)
-                    pervious_src = edge_pairs1[offsets[new_e - 1]] >> (sizeof(VertexT) * 8);
-            
-                if (src == pervious_src)
-                    return;
-                for (VertexT new_v = (new_e == 0 ? 0 : (pervious_src + 1));
-                    new_v <= src; new_v ++)
-                    new_row_offsets[new_v] = new_e;
-            }, n_new_edges + 1, target, stream));
-        GUARD_CU(new_row_offsets.ForAll(
-            [] __host__ __device__ (SizeT *offsets, const VertexT &v)
-            {
-                offsets[0] = 0;
-            }, 1, target, stream));
-
-        if (enactor.iter_stats)
-        {
-            iter_timer.Stop();
-            util::PrintMsg("pass " + std::to_string(pass_num)
-                + ", graph compaction, elapsed = "
-                + std::to_string(iter_timer.ElapsedMillis()));
-        }
-
->>>>>>> 7dacc491
         if (enactor.pass_stats)
         {
             pass_timer.Stop();
@@ -989,7 +776,6 @@
                 + ", elapsed = "
                 + std::to_string(pass_timer.ElapsedMillis()));
         }
-<<<<<<< HEAD
         GUARD_CU2(cudaStreamSynchronize(stream),
             "cudaStreamSynchronize failed");
  
@@ -1014,27 +800,6 @@
             //delete data_slice.new_graph;
         }
         //data_slice.new_graph = new_graph;
-=======
-
-        util::Array1D<SizeT, VertexT> *pass_comm = new util::Array1D<SizeT, VertexT>;
-        GUARD_CU(pass_comm -> Allocate(graph.nodes, util::HOST));
-        GUARD_CU2(cudaMemcpyAsync(pass_comm -> GetPointer(util::HOST), 
-            current_communities.GetPointer(util::DEVICE), sizeof(VertexT) * graph.nodes,
-            cudaMemcpyDeviceToHost, stream),
-            "cudaMemcpyAsync failed.");
-        pass_communities.push_back(pass_comm); 
-
-        GUARD_CU(new_graph -> FromCsr(
-            new_graph -> csr(), target, stream, true, true)); 
-        GUARD_CU(new_graph -> csr().Move(target, util::HOST, stream));
-        if (enactor_stats.iteration != 0)
-        {
-            //util::PrintMsg("Release graph");
-            GUARD_CU(data_slice.new_graph -> Release(target));
-            delete data_slice.new_graph;
-        }
-        data_slice.new_graph = new_graph;
->>>>>>> 7dacc491
 
         //GUARD_CU2(cudaStreamSynchronize(stream),
         //    "cudaStreamSynchronize failed");
