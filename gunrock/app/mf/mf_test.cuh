--- conflicted
+++ resolved
@@ -84,29 +84,13 @@
 template<typename ValueT, typename VertexT, typename GraphT>
 VertexT find_lowest(GraphT graph, VertexT x, VertexT* height, ValueT* flow, 
 	VertexT source){
-<<<<<<< HEAD
-    typedef typename GraphT::CsrT CsrT;
-=======
     typedef typename GraphT::SizeT SizeT;
     typedef typename GraphT::CsrT CsrT;
 
->>>>>>> 49ab759a
     auto e_start = graph.CsrT::GetNeighborListOffset(x);
     auto num_neighbors = graph.CsrT::GetNeighborListLength(x);
     auto e_end = e_start + num_neighbors;
     VertexT lowest;
-<<<<<<< HEAD
-    VertexT lowest_id = -1; //graph.edges is unreachable value
-    for (auto e = e_start; e < e_end; ++e)
-    {
-	if (graph.CsrT::edge_values[e] - flow[e] > (ValueT)0){
-	    auto y = graph.CsrT::GetEdgeDest(e);
-	    if (lowest_id == -1 || height[y] < lowest){
-		lowest = height[y];
-		lowest_id = e;
-	    }
-	}
-=======
     SizeT lowest_id = util::PreDefinedValues<SizeT>::InvalidValue; 
         //graph.edges is unreachable value
     for (auto e = e_start; e < e_end; ++e)
@@ -118,7 +102,6 @@
                 lowest_id = e;
             }
         }
->>>>>>> 49ab759a
     }
     return lowest_id;
 }
@@ -142,16 +125,6 @@
     typedef typename GraphT::CsrT CsrT;
     auto e = find_lowest(graph, x, height, flow, source);
     // graph.edges is unreachable value = there is no valid neighbour
-<<<<<<< HEAD
-    if (e != -1){
-	VertexT y = graph.CsrT::GetEdgeDest(e);
-	if (height[y] >= height[x]){
-//	    printf("relabel %d H: %d->%d, res-cap %d-%d: %lf\n", x, height[x], 
-//		    height[y]+1, x, y, graph.CsrT::edge_values[e]-flow[e]);
-	    height[x] = height[y] + 1;
-	    return true;
-	}
-=======
     if (util::isValid(e)) {
         VertexT y = graph.CsrT::GetEdgeDest(e);
         if (height[y] >= height[x]){
@@ -160,7 +133,6 @@
             height[x] = height[y] + 1;
             return true;
         }
->>>>>>> 49ab759a
     }
     return false;
 }
@@ -274,83 +246,6 @@
 
     debug_aml("CPU_Reference start");
     typedef typename GraphT::SizeT SizeT;
-<<<<<<< HEAD
-
-#ifdef BOOST_FOUND
-    
-    debug_aml("boost found");
-    using namespace boost;
-
-    // Prepare Boost Datatype and Data structure
-    typedef adjacency_list_traits < vecS, vecS, undirectedS > Traits;
-
-    struct boost_vertex{
-	std::string name;
-    };
-
-    struct boost_edge{
-	/*ValueT*/double capacity;
-	/*ValueT*/double  residual_capacity;
-	Traits::edge_descriptor reverse;
-    };
-//    typedef adjacency_list < vecS, vecS, undirectedS, 
-//	    property < vertex_name_t, std::string >,
-//	    property < edge_capacity_t, ValueT,
-//	    property < edge_residual_capacity_t, ValueT,
-//	    property < edge_reverse_t, Traits::edge_descriptor > > > > 
-//    BGraphT;
-    
-    typedef adjacency_list < vecS, vecS, undirectedS, boost_vertex, 
-	    boost_edge> BGraphT;
-
-    BGraphT boost_graph;
-/*
-    typename property_map < BGraphT, edge_capacity_t >::type 
-	capacity = get(edge_capacity, boost_graph);
-
-    typename property_map < BGraphT, edge_reverse_t >::type 
-	rev = get(edge_reverse, boost_graph);
-
-    typename property_map < BGraphT, edge_residual_capacity_t >::type 
-	residual_capacity = get(edge_residual_capacity, boost_graph);
-*/
-    std::vector<Traits::vertex_descriptor> verts;
-    for (VertexT v = 0; v < graph.nodes; ++v)
-	verts.push_back(add_vertex(boost_graph));
-    
-    Traits::vertex_descriptor source = verts[src];
-    Traits::vertex_descriptor sink = verts[sin];
-    debug_aml("src = %d, sin %d", src, sin);
-
-    for (VertexT e = 0; e < graph.edges; ++e){
-	VertexT x = graph.edge_pairs[e].x;
-	VertexT y = graph.edge_pairs[e].y;
-	ValueT cap = graph.edge_values[e];
-	Traits::edge_descriptor e1, e2;
-	bool in1, in2;
-	tie(e1, in1) = add_edge(verts[x], verts[y], boost_graph);
-	tie(e2, in2) = add_edge(verts[y], verts[x], boost_graph);
-	boost_graph[e1].reverse = e2;
-	boost_graph[e2].reverse = e1;
-	boost_graph[e1].capacity = cap;
-	boost_graph[e2].capacity = 0;
-	boost_graph[e1].residual_capacity = 0;
-	boost_graph[e2].residual_capacity = cap;
-	if (x == src || y == src || x == sin || y == sin)
-	    debug_aml("(%d, %d): %lf", x, y, cap);
-
-	if (!in1 || !in2){
-	    debug_aml("error");
-	    return -1;
-	}
-	/*capacity[e1] = cap;
-	capacity[e2] = 0;
-	rev[e1] = e2;
-	rev[e2] = e1;*/
-    }
-
-    
-=======
     typedef typename GraphT::CsrT CsrT;
 
 #if (BOOST_FOUND==1)
@@ -409,44 +304,12 @@
 	}
     }
   
->>>>>>> 49ab759a
     //
     // Perform Boost reference
     //
 
     util::CpuTimer cpu_timer;
     cpu_timer.Start();
-<<<<<<< HEAD
-
-    maxflow = push_relabel_max_flow(boost_graph, source, sink, 
-	    boost::get(&boost_edge::capacity, boost_graph),
-	    boost::get(&boost_edge::residual_capacity, boost_graph),
-	    boost::get(&boost_edge::reverse, boost_graph),
-	    boost::get(boost::vertex_index, boost_graph)
-	    );
-
-    cpu_timer.Stop();
-    double elapsed = cpu_timer.ElapsedMillis();
-    
-    //
-    // Extracting results on CPU
-    //
-/*
-    typename graph_traits<BGraphT>::vertex_iterator u_it, u_end;
-    typename graph_traits<BGraphT>::out_edge_iterator e_it, e_end;
-    for (tie(u_it, u_end) = vertices(boost_graph); u_it != u_end; ++u_it){
-	for (tie(e_it, e_end) = out_edges(*u_it, boost_graph); e_it != e_end; 
-		++e_it){
-	if (capacity[*e_it] > 0){
-	    ValueT e_f = capacity[*e_it] - residual_capacity[*e_it];
-	    VertexT t = target(*e_it, boost_graph);
-	    util::PrintMsg("flow on edge " + std::to_string(*u_it) + "-" +
-		    std::to_string(t) + " is " + std::to_string(e_f));
-	    flow[*u_it][t] = e_f;
-	}
-    }
-    }*/
-=======
     maxflow = edmonds_karp_max_flow(boost_graph, source, sink); 
     cpu_timer.Stop();
     double elapsed = cpu_timer.ElapsedMillis();
@@ -481,25 +344,16 @@
 	    flow[e] = boost_flow[x][y];
 	}
     }
->>>>>>> 49ab759a
 
     return elapsed;
 
 #else
 
     debug_aml("no boost");
-<<<<<<< HEAD
 
     debug_aml("graph nodes %d, edges %d source %d sink %d src %d", 
 	    graph.nodes, graph.edges, src, sin);
 
-    typedef typename GraphT::CsrT CsrT;
-=======
-
-    debug_aml("graph nodes %d, edges %d source %d sink %d src %d", 
-	    graph.nodes, graph.edges, src, sin);
-
->>>>>>> 49ab759a
 
     ValueT*   excess =  (ValueT*)malloc(sizeof(ValueT)*graph.nodes);
     VertexT*  height = (VertexT*)malloc(sizeof(VertexT)*graph.nodes);
@@ -646,19 +500,11 @@
 		    flow_v += h_flow[e];
 		else{
 		    ++errors_num;
-<<<<<<< HEAD
-		    printf("flow for edge %d is invalid\n", e);
-		}
-	    }
-	    if (fabs(flow_v) > 1e-12){
-		printf("summary flow for vertex %d is %lf > %llf\n", 
-=======
 		    debug_aml("flow for edge %d is invalid\n", e);
 		}
 	    }
 	    if (fabs(flow_v) > 1e-12){
 		debug_aml("summary flow for vertex %d is %lf > %llf\n", 
->>>>>>> 49ab759a
 			v, fabs(flow_v), 1e-12);
 	    }else
 		continue;
