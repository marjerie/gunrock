--- conflicted
+++ resolved
@@ -41,7 +41,6 @@
     GUARD_CU(UseParameters_problem(parameters));
     GUARD_CU(UseParameters_enactor(parameters));
 
-<<<<<<< HEAD
     GUARD_CU(parameters.Use<uint64_t>(
     	"source",
     	util::REQUIRED_ARGUMENT | util::SINGLE_VALUE,
@@ -54,7 +53,7 @@
     GUARD_CU(parameters.Use<uint64_t>(
     	"sink",
     	util::REQUIRED_ARGUMENT | util::SINGLE_VALUE,
-    	util::PreDefinedValues<uint32_t>::InvalidValue,
+    	util::PreDefinedValues<uint64_t>::InvalidValue,
     	"<Vertex-ID|random|largestdegree> The source vertex\n"
     	"\tIf random, randomly select non-zero degree vertex;\n"
     	"\tIf largestdegree, select vertex with largest degree",
@@ -147,22 +146,6 @@
         }
     }
 
-=======
-    GUARD_CU(parameters.Use<uint32_t>(
-	"source",
-	util::REQUIRED_ARGUMENT,
-	util::PreDefinedValues<uint32_t>::InvalidValue,
-	"<Vertex-ID> The source vertex\n",
-	__FILE__, __LINE__));
-
-    GUARD_CU(parameters.Use<uint32_t>(
-	"sink",
-	util::REQUIRED_ARGUMENT,
-	util::PreDefinedValues<uint32_t>::InvalidValue,
-	"<Vertex-ID> The sink vertex\n",
-	__FILE__, __LINE__));
-
->>>>>>> 7def01f2
     return retval;
 }
 
@@ -207,15 +190,11 @@
 
     // Allocate host-side array (for both reference and GPU-computed results)
     // ... for function Extract
-<<<<<<< HEAD
-    ValueT *h_flow   = (ValueT*)malloc(sizeof(ValueT)*graph.edges);
-
-=======
-    ValueT *h_flow  = (ValueT*)malloc(sizeof(ValueT)*graph.edges);
-    int *min_cut    = (int*)malloc(sizeof(int)*graph.nodes);
+
+    ValueT *h_flow  = new ValueT[graph.edges];
+    int *min_cut    = new int   [graph.nodes];
     for (auto u = 0; u < graph.nodes; ++u) min_cut[u] = 0;
     
->>>>>>> 7def01f2
     // Allocate problem and enactor on GPU, and initialize them
     ProblemT problem(parameters);
     EnactorT enactor;
@@ -248,15 +227,10 @@
         if (validation == "each")
         {
             GUARD_CU(problem.Extract(h_flow));
-<<<<<<< HEAD
-            int num_errors = app::mf::Validate_Results(parameters, graph,
-		    source, sink, h_flow, h_reverse, ref_flow, quiet_mode);
-=======
-	          app::mf::minCut(graph, source, h_flow, min_cut);
+	        app::mf::minCut(graph, source, h_flow, min_cut);
             int num_errors = app::mf::Validate_Results(parameters, graph, 
-		                      source, sink, h_flow, h_reverse, min_cut, ref_flow, 
-		                      quiet_mode);
->>>>>>> 7def01f2
+		        source, sink, h_flow, h_reverse, min_cut, ref_flow, 
+		        quiet_mode);
         }
     }
 
@@ -265,20 +239,9 @@
     if (validation == "last")
     {
 	GUARD_CU(problem.Extract(h_flow));
-<<<<<<< HEAD
-	/*for (int i=0; i<graph.edges; ++i){
-	    if (ref_flow){
-		debug_aml("h_flow[%d]=%lf, ref_flow[%d] = %lf",
-			  i, h_flow[i], i, ref_flow[i]);
-	    }
-	}*/
-        int num_errors = app::mf::Validate_Results(parameters, graph,
-		source, sink, h_flow, h_reverse, ref_flow, quiet_mode);
-=======
-	app::mf::minCut(graph, source, h_flow, min_cut);
-        int num_errors = app::mf::Validate_Results(parameters, graph, 
+ 	app::mf::minCut(graph, source, h_flow, min_cut);
+    int num_errors = app::mf::Validate_Results(parameters, graph, 
 		source, sink, h_flow, h_reverse, min_cut, ref_flow, quiet_mode);
->>>>>>> 7def01f2
     }
 
     // Compute running statistics
@@ -292,13 +255,9 @@
     // Clean up
     GUARD_CU(enactor.Release(target));
     GUARD_CU(problem.Release(target));
-<<<<<<< HEAD
-    delete[] h_flow;
-=======
-
-    delete[] h_flow; 
->>>>>>> 7def01f2
-    h_flow = NULL;
+
+    delete[] h_flow; h_flow = NULL;
+    delete[] min_cut; min_cut = NULL;
 
     cpu_timer.Stop();
     total_timer.Stop();
@@ -319,14 +278,9 @@
  *
  * @param[in]  parameters Excution parameters
  * @param[in]  graph      Input graph
-<<<<<<< HEAD
- * @param[out] flow	  Return
- * @param[out] maxflow	  Return
-=======
  * @param[out] flow	  Return flow on edges
  * @param[out] maxflow	  Return flow value
  * @param[out] min_cut	  Return partition into two sets of nodes
->>>>>>> 7def01f2
  * \return     double     Return accumulated elapsed times for all runs
  */
 template <typename GraphT, typename VertexT = typename GraphT::VertexT,
@@ -378,7 +332,7 @@
     problem.Release(target);
     return total_time;
 }
-*/
+
 /*
  * @brief Simple interface  take in graph as CSR format
  * @param[in]  num_nodes    Number of veritces in the input graph
