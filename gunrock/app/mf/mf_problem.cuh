// ----------------------------------------------------------------
// Gunrock -- Fast and Efficient GPU Graph Library
// ----------------------------------------------------------------
// This source code is distributed under the terms of LICENSE.TXT
// in the root directory of this source distribution.
// ----------------------------------------------------------------

/**
 * @file
 * mf_problem.cuh
 *
 * @brief GPU Storage management Structure for Max Flow Problem Data
 */

#pragma once

#include <gunrock/app/problem_base.cuh>
#include <gunrock/oprtr/1D_oprtr/for_all.cuh>
<<<<<<< HEAD
=======

#define debug_aml(a...)
//#define debug_aml(a...) {printf("%s:%d ", __FILE__, __LINE__); printf(a);\
    printf("\n");}
>>>>>>> 9b181b90

namespace gunrock {
namespace app {
namespace mf {

/**
 * @brief Speciflying parameters for MF Problem
 * @param  parameters  The util::Parameter<...> structure holding all 
 *			parameter info
 * \return cudaError_t error message(s), if any
 */
cudaError_t UseParameters_problem(
    util::Parameters &parameters)
{
    cudaError_t retval = cudaSuccess;

    GUARD_CU(gunrock::app::UseParameters_problem(parameters));

    // TODO: Add problem specific command-line parameter usages here, e.g.:
    GUARD_CU(parameters.Use<bool>(
        "mark-pred",
        util::OPTIONAL_ARGUMENT | util::MULTI_VALUE | 
	util::OPTIONAL_PARAMETER,
        false,
        "Whether to mark predecessor info.",
        __FILE__, __LINE__));

    return retval;
}

/**
 * @brief Max Flow Problem structure stores device-side arrays
 * @tparam _GraphT  Type of the graph
<<<<<<< HEAD
 * @tparam _LabelT  Type of labels used in mf
=======
>>>>>>> 9b181b90
 * @tparam _ValueT  Type of signed integer to use as capacity and flow 
		    of edges and as excess and height values of vertices.
 * @tparam _FLAG    Problem flags
 */
template <
    typename _GraphT,
    typename _ValueT  = typename _GraphT::ValueT,
    ProblemFlag _FLAG = Problem_None>
struct Problem : ProblemBase<_GraphT, _FLAG>
{
    typedef	    _GraphT	      GraphT;
<<<<<<< HEAD
=======
    static const     ProblemFlag FLAG = _FLAG;
>>>>>>> 9b181b90
    typedef typename GraphT::VertexT  VertexT;
    typedef typename GraphT::SizeT    SizeT;
    typedef typename GraphT::GpT      GpT;
    typedef	    _ValueT	      ValueT;

<<<<<<< HEAD
    static const ProblemFlag FLAG =	_FLAG;
=======
>>>>>>> 9b181b90
    typedef ProblemBase	 <GraphT, FLAG>	BaseProblem;
    typedef DataSliceBase<GraphT, FLAG>	BaseDataSlice;

    //Helper structures

    /**
     * @brief Data structure containing MF-specific data on indivual GPU.
     */
    struct DataSlice : BaseDataSlice
    {
        // MF-specific storage arrays:
<<<<<<< HEAD
        util::Array1D<SizeT, ValueT>  capacity;  // edge capacity
        util::Array1D<SizeT, ValueT>  flow;      // edge flow 
        util::Array1D<SizeT, ValueT>  excess;    // vertex excess
        util::Array1D<SizeT, VertexT> height;    // vertex height

	VertexT	source;	// source vertex
	VertexT sink;	// sink vertex
=======
        util::Array1D<SizeT, ValueT>  flow;	      // edge flow 
        util::Array1D<SizeT, ValueT>  excess; 	      // vertex excess
        util::Array1D<SizeT, VertexT> height; 	      // vertex height
        util::Array1D<SizeT, SizeT>   reverse;	      // id reverse edge
	util::Array1D<SizeT, SizeT>   lowest_neighbor;// id lowest neighbor
	util::Array1D<SizeT, VertexT> local_vertices; // set of vertices
	util::Array1D<SizeT, SizeT>   active;	      // flag active vertices

	VertexT	source;	// source vertex
	VertexT sink;	// sink vertex
	SizeT num_updated_vertices;
>>>>>>> 9b181b90

        /*
         * @brief Default constructor
         */
        DataSlice() : BaseDataSlice()
        {
	    source = util::PreDefinedValues<VertexT>::InvalidValue;
	    sink = util::PreDefinedValues<VertexT>::InvalidValue;
<<<<<<< HEAD
            capacity.SetName("capacity"	);
            excess  .SetName("excess"	);
            flow    .SetName("flow"	);
            height  .SetName("height"	);
=======
	    num_updated_vertices = 1;
	    reverse	    .SetName("reverse"	      );
            excess	    .SetName("excess"	      );
            flow   	    .SetName("flow"  	      );
            height 	    .SetName("height"	      );
	    lowest_neighbor .SetName("lowest_neighbor");
	    local_vertices  .SetName("local_vertices" );
	    active	    .SetName("active"      );
>>>>>>> 9b181b90
        }

        /*
         * @brief Default destructor
         */
        virtual ~DataSlice()
        {
            Release();
        }

        /*
         * @brief Releasing allocated memory space
         * @param[in] target      The location to release memory from
         * \return    cudaError_t Error message(s), if any
         */
        cudaError_t Release(util::Location target = util::LOCATION_ALL)
        {
            cudaError_t retval = cudaSuccess;
            if (target & util::DEVICE)
                GUARD_CU(util::SetDevice(this->gpu_idx));

<<<<<<< HEAD
            // TODO: Release problem specific data, e.g.:
            GUARD_CU(capacity.Release(target));
            GUARD_CU(excess.Release(target));
            GUARD_CU(flow.Release(target));
            GUARD_CU(height.Release(target));
            GUARD_CU(BaseDataSlice ::Release(target));
            return retval;
        }

        /**
         * @brief initializing mf-specific data on each gpu
=======
            GUARD_CU(excess	    .Release(target));
            GUARD_CU(flow    	    .Release(target));
            GUARD_CU(height  	    .Release(target));
            GUARD_CU(reverse	    .Release(target));
            GUARD_CU(lowest_neighbor.Release(target));
            GUARD_CU(local_vertices .Release(target));
            GUARD_CU(active	    .Release(target));
            
	    GUARD_CU(BaseDataSlice::Release(target));
            
	    return retval;
        }

        /**
         * @brief initializing MF-specific Data Slice a on each gpu
>>>>>>> 9b181b90
         * @param     sub_graph   Sub graph on the GPU.
         * @param[in] gpu_idx     GPU device index
         * @param[in] target      Targeting device location
         * @param[in] flag        Problem flag containling options
         * \return    cudaError_t Error message(s), if any
         */
        cudaError_t Init(
            GraphT        &sub_graph,
	    int		   num_gpus = 1,
<<<<<<< HEAD
            int            gpu_idx = 0,
            util::Location target  = util::DEVICE,
            ProblemFlag    flag    = Problem_None)
        {
            cudaError_t retval  = cudaSuccess;
	    SizeT nodes_size = sub_graph.nodes;
	    SizeT edges_size = sub_graph.edges;

            GUARD_CU(BaseDataSlice::Init(
				sub_graph, num_gpus, gpu_idx, target, flag));

            // 
	    // Allocate data on Gpu
	    //
            GUARD_CU(capacity .Allocate(edges_size, target));
            GUARD_CU(flow     .Allocate(edges_size, target));
            GUARD_CU(excess   .Allocate(nodes_size, target));
            GUARD_CU(height   .Allocate(nodes_size, target));

            //GUARD_CU(sub_graph.Move(util::HOST, target, this -> stream));
=======
            int            gpu_idx  = 0,
            util::Location target   = util::DEVICE,
            ProblemFlag    flag     = Problem_None)
        {
	    debug_aml("DataSlice Init");

            cudaError_t retval  = cudaSuccess;
	    SizeT nodes_size = sub_graph.nodes;
	    SizeT edges_size = sub_graph.edges;

            GUARD_CU(BaseDataSlice::Init(sub_graph, num_gpus, gpu_idx, target, 
			flag));

            // 
	    // Allocate data on Gpu
	    //
            GUARD_CU(flow	    .Allocate(edges_size, target));
            GUARD_CU(reverse 	    .Allocate(edges_size, util::HOST|target));
            GUARD_CU(excess  	    .Allocate(nodes_size, target));
            GUARD_CU(height  	    .Allocate(nodes_size, target));
            GUARD_CU(lowest_neighbor.Allocate(nodes_size, target));
            GUARD_CU(local_vertices .Allocate(nodes_size, target));
            GUARD_CU(active	    .Allocate(1, util::HOST|target));


	    GUARD_CU(util::SetDevice(gpu_idx));
	    GUARD_CU(sub_graph.Move(util::HOST, target, this->stream));
>>>>>>> 9b181b90
            return retval;
        } // Init Data Slice

        /**
         * @brief Reset DataSlice function. Must be called prior to each run.
         * @param[in] target      Targeting device location
         * \return    cudaError_t Error message(s), if any
         */
        cudaError_t Reset(const GraphT& graph, const VertexT source, 
		VertexT* h_reverse, util::Location target = util::DEVICE)
        {
            cudaError_t retval = cudaSuccess;
<<<<<<< HEAD
            SizeT nodes_size = this -> sub_graph -> nodes;
            SizeT edges_size = this -> sub_graph -> edges;

            // Ensure data are allocated
            // TODO: ensure size of problem specific data, e.g.:
            // GUARD_CU(distances.EnsureSize_(nodes, target));
            GUARD_CU(capacity.EnsureSize_(edges_size, target));
            GUARD_CU(excess.EnsureSize_(nodes_size, target));
            GUARD_CU(flow.EnsureSize_(edges_size, target));
            GUARD_CU(height.EnsureSize_(nodes_size, target));

            // Reset data
            // TODO: reset problem specific data, e.g.:
            GUARD_CU(capacity.ForEach([]__host__ __device__
            (ValueT &capacity){
              capacity = util::PreDefinedValues<ValueT>::InvalidValue;
            }, edges_size, target, this -> stream));

            GUARD_CU(excess.ForEach([]__host__ __device__
            (ValueT &excess){
              excess = util::PreDefinedValues<ValueT>::InvalidValue;
            }, nodes_size, target, this -> stream));

            GUARD_CU(flow.ForEach([]__host__ __device__
            (ValueT &flow){
              flow = util::PreDefinedValues<ValueT>::InvalidValue;
            }, edges_size, target, this -> stream));

            GUARD_CU(height.ForEach([]__host__ __device__
            (ValueT &height){
              height = util::PreDefinedValues<ValueT>::InvalidValue;
            }, nodes_size, target, this -> stream));

            return retval;
=======

	    typedef typename GraphT::CsrT CsrT;

	    debug_aml("DataSlice Reset");

            SizeT nodes_size = graph.nodes;
            SizeT edges_size = graph.edges;

            // Ensure data are allocated
            GUARD_CU(active	      .EnsureSize_(1, target|util::HOST));
            GUARD_CU(flow	      .EnsureSize_(edges_size, target));
            GUARD_CU(reverse 	      .EnsureSize_(edges_size, target));
            GUARD_CU(excess  	      .EnsureSize_(nodes_size, target));
            GUARD_CU(height  	      .EnsureSize_(nodes_size, target));
            GUARD_CU(lowest_neighbor  .EnsureSize_(nodes_size, target));
            GUARD_CU(local_vertices   .EnsureSize_(nodes_size, target));

	    GUARD_CU(util::SetDevice(this->gpu_idx));
	    GUARD_CU(reverse.SetPointer(h_reverse, edges_size, util::HOST));
	    GUARD_CU(reverse.Move(util::HOST, target, edges_size, 0, 
			this->stream));
            
	    ValueT* h_flow = (ValueT*)malloc(sizeof(ValueT)*graph.edges);
	    ValueT* h_excess = (ValueT*)malloc(sizeof(ValueT)*graph.nodes);
	    for (auto i = 0; i < graph.edges; ++i) h_flow[i] = (ValueT)0;
	    for (auto i = 0; i < graph.nodes; ++i) h_excess[i] = (ValueT)0;

	    SizeT e_start = graph.CsrT::GetNeighborListOffset(source);
	    SizeT num_neighbors = graph.CsrT::GetNeighborListLength(source);
	    SizeT e_end = e_start + num_neighbors;
	    ValueT preflow = (ValueT) 0; 
	    for (auto e = e_start; e < e_end; ++e)
	    {
		VertexT v = graph.CsrT::GetEdgeDest(e);
		ValueT f = graph.CsrT::edge_values[e];
		h_excess[v] += f;
		h_flow[e] = f;
		h_flow[h_reverse[e]] = -f;
		preflow += f;
	    }
	    debug_aml("preflow = %lf\n", preflow);

	    GUARD_CU(excess.SetPointer(h_excess, nodes_size, util::HOST));
	    GUARD_CU(excess.Move(util::HOST, target, nodes_size, 0, 
			this->stream));
            
	    GUARD_CU(flow.SetPointer(h_flow, edges_size, util::HOST));
	    GUARD_CU(flow.Move(util::HOST, target, edges_size, 0, 
			this->stream));

	    this->num_updated_vertices = num_neighbors + 1;

            // Reset data
            GUARD_CU(active.ForAll([]
	      __host__ __device__(SizeT *active_, const VertexT &pos)
	      {
		active_[pos] = 1;
	      }, 1, target, this -> stream));
	
	    GUARD_CU(height.ForAll([source, nodes_size]
	      __host__ __device__(VertexT *height, const VertexT pos)
	      {
		if (pos != source){
		  height[pos] = 0;
		}else{
		  height[pos] = nodes_size;
		}
	      }, nodes_size, target, this -> stream));

	    GUARD_CU(lowest_neighbor.ForAll([graph, source]
	      __host__ __device__(VertexT *lowest_neighbor, const VertexT pos)
	      {
		lowest_neighbor[pos] = 
				util::PreDefinedValues<VertexT>::InvalidValue;
	      }, nodes_size, target, this -> stream));

	    GUARD_CU(local_vertices.ForAll([]
	      __host__ __device__(VertexT *local_vertex, const VertexT pos)
	      {
		local_vertex[pos] = pos;
	      }, nodes_size, target));

	    GUARD_CU2(cudaDeviceSynchronize(),
	        "cudaDeviceSynchronize failed.");
	    return retval;

	    free(h_flow);
	    free(h_excess);
>>>>>>> 9b181b90
        }
    }; // DataSlice

    // Members
    // Set of data slices (one for each GPU)
    util::Array1D<SizeT, DataSlice> *data_slices;

    // Methods

    /**
     * @brief MFProblem default constructor
     */
    Problem(util::Parameters &_parameters, ProblemFlag _flag = Problem_None):
        BaseProblem(_parameters, _flag),
        data_slices(NULL)
    {
    }

    /**
     * @brief MFProblem default destructor
     */
    virtual ~Problem()
    {
        Release();
    }

    /*
     * @brief Releasing allocated memory space
     * @param[in] target      The location to release memory from
     * \return    cudaError_t Error message(s), if any
     */
    cudaError_t Release(util::Location target = util::LOCATION_ALL)
    {
        cudaError_t retval = cudaSuccess;
        if (data_slices == NULL) return retval;
        for (int i = 0; i < this->num_gpus; i++)
            GUARD_CU(data_slices[i].Release(target));

        if ((target & util::HOST) != 0 &&
            data_slices[0].GetPointer(util::DEVICE) == NULL)
        {
            delete[] data_slices; 
	    data_slices = NULL;
        }
        GUARD_CU(BaseProblem::Release(target));
        return retval;
    }

    /**
     * \addtogroup PublicInterface
     * @{
     */

    /**
<<<<<<< HEAD
     * @brief Copy result distancess computed on GPUs back to host-side arrays.
     * @param[out] h_distances Host array to store computed vertex distances 
     *		   from the source.
     * \return     cudaError_t Error message(s), if any
     */
    cudaError_t Extract(
        // TODO: add list of results to extract, e.g.:
        ValueT	       **h_flow,
        util::Location  target      = util::DEVICE)
    {
        cudaError_t retval = cudaSuccess;
	/* aga
        SizeT nodes = this -> org_graph -> nodes;

        if (this-> num_gpus == 1)
        {
            auto &data_slice = data_slices[0][0];

            // Set device
            if (target == util::DEVICE)
            {
                GUARD_CU(util::SetDevice(this->gpu_idx[0]));

                // TODO: extract the results from single GPU, e.g.:
                GUARD_CU(data_slice.excess.SetPointer(
					h_excess, nodes, util::HOST));
                GUARD_CU(data_slice.excess.Move(util::DEVICE, util::HOST));

            }
            else if (target == util::HOST)
            {
                // TODO: extract the results from single CPU, e.g.:
		GUARD_CU(data_slice.excess.ForEach(h_excess,
		  []__host__ __device__
                  (const ValueT &excess, ValueT &h_excess){
                    h_excess = excess;
                  }, nodes, util::HOST));
            }
        }
        else
        { // num_gpus != 1
            // TODO: extract the results from multiple GPUs, e.g.:
            util::Array1D<SizeT, ValueT *> th_excess;
            th_excess.SetName("mf::Problem::Extract::th_excess");
            GUARD_CU(th_excess.Allocate(this->num_gpus, util::HOST));

            for (int gpu = 0; gpu < this->num_gpus; gpu++)
            {
                auto &data_slice = data_slices[gpu][0];
                if (target == util::DEVICE)
                {
                    GUARD_CU(util::SetDevice(this->gpu_idx[gpu]));
                    GUARD_CU(data_slice.excess.Move(util::DEVICE, util::HOST));
                }
                th_excess[gpu] = data_slice.excess.GetPointer(util::HOST);
            } //end for(gpu)

            for (VertexT v = 0; v < nodes; v++)
            {
                int gpu = this -> org_graph -> GpT::partition_table[v];
                VertexT v_ = v;
                if ((GraphT::FLAG & gunrock::partitioner::Keep_Node_Num) != 0)
                    v_ = this -> org_graph -> GpT::convertion_table[v];

                h_excess[v] = th_excess[gpu][v_];
            }

            GUARD_CU(th_excess.Release());
        } //end if
	*/
=======
     * @brief Copy result flow computed on GPUs back to host-side arrays.
     * @param[out] h_flow Host array to store computed flow on edges
     * \return     cudaError_t Error message(s), if any
     */
    cudaError_t Extract(
        ValueT	       *h_flow,
        util::Location  target = util::DEVICE)
    {
	cudaError_t retval = cudaSuccess;
        
	auto &data_slice = data_slices[0][0];
	SizeT eN = this->org_graph->edges;

	// Set device
	if (target == util::DEVICE)
	{
	    GUARD_CU(util::SetDevice(this->gpu_idx[0]));
	    GUARD_CU(data_slice.flow.SetPointer(h_flow, eN, util::HOST));
	    GUARD_CU(data_slice.flow.Move(util::DEVICE, util::HOST));
	}
	else if (target == util::HOST)
	{
	    GUARD_CU(data_slice.flow.ForEach(h_flow,
	      []__host__ __device__(const ValueT &f, ValueT &h_f){
	      {
		h_f = f;
	      }
	      }, eN, util::HOST));
	}
>>>>>>> 9b181b90
        return retval;
    }

    /**
<<<<<<< HEAD
     * @brief initialization function.
=======
     * @brief Init MF Problem
>>>>>>> 9b181b90
     * @param     graph       The graph that MF processes on
     * @param[in] Location    Memory location to work on
     * \return    cudaError_t Error message(s), if any
     */
    cudaError_t Init(
            GraphT	    &graph,
            util::Location  target = util::DEVICE)
    {
	debug_aml("Problem Init");
        cudaError_t retval = cudaSuccess;

        GUARD_CU(BaseProblem::Init(graph, target));
        data_slices = new util::Array1D<SizeT, DataSlice>[this->num_gpus];

        for (int gpu = 0; gpu < this->num_gpus; gpu++)
        {
<<<<<<< HEAD
            data_slices[gpu].SetName(
			    "data_slices[" + std::to_string(gpu) + "]");
=======
	    auto gpu_name = std::to_string(gpu);
            data_slices[gpu].SetName("data_slices[" + gpu_name + "]");

>>>>>>> 9b181b90
            if (target & util::DEVICE)
                GUARD_CU(util::SetDevice(this->gpu_idx[gpu]));

            GUARD_CU(data_slices[gpu].Allocate(1, target | util::HOST));
            auto &data_slice = data_slices[gpu][0];
<<<<<<< HEAD
            GUARD_CU(data_slice.Init(this -> sub_graphs[gpu],
				this -> gpu_idx[gpu], target, this -> flag));
=======
            GUARD_CU(data_slice.Init(
			this->sub_graphs[gpu],
			this->num_gpus,
			this->gpu_idx[gpu], 
			target, 
			this->flag));

	    GUARD_CU2(cudaStreamSynchronize(data_slices[gpu]->stream),
		   "sync failed.");
>>>>>>> 9b181b90
        } // end for (gpu)
        return retval;
    }// End Init MF Problem

    /**
     * @brief Reset Problem function. Must be called prior to each run.
     * @param[in] src      Source vertex to start.
     * @param[in] location Memory location to work on
     * \return cudaError_t Error message(s), if any
     */
    cudaError_t Reset(GraphT& graph, VertexT* h_reverse, 
	    util::Location target = util::DEVICE)
    {
        cudaError_t retval = cudaSuccess;

	debug_aml("Problem Reset");

	auto source_vertex  = this->parameters.template Get<VertexT>("source");
	auto sink_vertex    = this->parameters.template Get<VertexT>("sink");

        for (int gpu = 0; gpu < this->num_gpus; ++gpu)
        {
	    auto &data_slice = data_slices[gpu][0];
	    data_slice.source = source_vertex;
	    data_slice.sink   = sink_vertex; 
            
	    // Set device
            if (target & util::DEVICE)
                GUARD_CU(util::SetDevice(this->gpu_idx[gpu]));
	    GUARD_CU(data_slices[gpu]->Reset(graph, source_vertex, h_reverse, 
			target));
            GUARD_CU(data_slices[gpu].Move(util::HOST, target));
        }
        
	// Filling the initial input_queue for MF problem

        int gpu;
        VertexT src_;
        if (this->num_gpus <= 1)
	{
<<<<<<< HEAD
	    gpu = 0; 
	    src_=src;
        } else 
	{
            gpu = this -> org_graph -> partition_table[src];
=======
	    gpu	  = 0; 
	    src_  = source_vertex;
        } 
	else 
	{
	    gpu = this->org_graph->partition_table[source_vertex];
>>>>>>> 9b181b90
            if (this -> flag & partitioner::Keep_Node_Num)
                src_ = source_vertex;
            else
<<<<<<< HEAD
                src_ = this -> org_graph -> GpT::convertion_table[src];
         }
         GUARD_CU(util::SetDevice(this->gpu_idx[gpu]));
         GUARD_CU2(cudaDeviceSynchronize(),
            "cudaDeviceSynchronize failed");

         ValueT src_excess = std::numeric_limits<ValueT>::max();
         if (target & util::HOST)
         {
             data_slices[gpu] -> excess[src_] = src_excess;
         }
         if (target & util::DEVICE)
         {
            GUARD_CU2(cudaMemcpy(
                data_slices[gpu]->excess.GetPointer(util::DEVICE) + src_,
                &src_excess, sizeof(ValueT),
                cudaMemcpyHostToDevice),
                "MFProblem cudaMemcpy excess failed");
         }

        GUARD_CU2(cudaDeviceSynchronize(),
            "cudaDeviceSynchronize failed");
=======
                src_ = this->org_graph->GpT::convertion_table[source_vertex];
	}
        GUARD_CU(util::SetDevice(this->gpu_idx[gpu]));
        GUARD_CU2(cudaDeviceSynchronize(), "cudaDeviceSynchronize failed");

>>>>>>> 9b181b90
        return retval;
    }

    /** @} */
};

} //namespace mf
} //namespace app
} //namespace gunrock

// Leave this at the end of the file
// Local Variables:
// mode:c++
// c-file-style: "NVIDIA"
// End:
<|MERGE_RESOLUTION|>--- conflicted
+++ resolved
@@ -16,13 +16,10 @@
 
 #include <gunrock/app/problem_base.cuh>
 #include <gunrock/oprtr/1D_oprtr/for_all.cuh>
-<<<<<<< HEAD
-=======
 
 #define debug_aml(a...)
 //#define debug_aml(a...) {printf("%s:%d ", __FILE__, __LINE__); printf(a);\
     printf("\n");}
->>>>>>> 9b181b90
 
 namespace gunrock {
 namespace app {
@@ -56,10 +53,6 @@
 /**
  * @brief Max Flow Problem structure stores device-side arrays
  * @tparam _GraphT  Type of the graph
-<<<<<<< HEAD
- * @tparam _LabelT  Type of labels used in mf
-=======
->>>>>>> 9b181b90
  * @tparam _ValueT  Type of signed integer to use as capacity and flow 
 		    of edges and as excess and height values of vertices.
  * @tparam _FLAG    Problem flags
@@ -71,19 +64,12 @@
 struct Problem : ProblemBase<_GraphT, _FLAG>
 {
     typedef	    _GraphT	      GraphT;
-<<<<<<< HEAD
-=======
     static const     ProblemFlag FLAG = _FLAG;
->>>>>>> 9b181b90
     typedef typename GraphT::VertexT  VertexT;
     typedef typename GraphT::SizeT    SizeT;
     typedef typename GraphT::GpT      GpT;
     typedef	    _ValueT	      ValueT;
 
-<<<<<<< HEAD
-    static const ProblemFlag FLAG =	_FLAG;
-=======
->>>>>>> 9b181b90
     typedef ProblemBase	 <GraphT, FLAG>	BaseProblem;
     typedef DataSliceBase<GraphT, FLAG>	BaseDataSlice;
 
@@ -95,15 +81,6 @@
     struct DataSlice : BaseDataSlice
     {
         // MF-specific storage arrays:
-<<<<<<< HEAD
-        util::Array1D<SizeT, ValueT>  capacity;  // edge capacity
-        util::Array1D<SizeT, ValueT>  flow;      // edge flow 
-        util::Array1D<SizeT, ValueT>  excess;    // vertex excess
-        util::Array1D<SizeT, VertexT> height;    // vertex height
-
-	VertexT	source;	// source vertex
-	VertexT sink;	// sink vertex
-=======
         util::Array1D<SizeT, ValueT>  flow;	      // edge flow 
         util::Array1D<SizeT, ValueT>  excess; 	      // vertex excess
         util::Array1D<SizeT, VertexT> height; 	      // vertex height
@@ -115,7 +92,6 @@
 	VertexT	source;	// source vertex
 	VertexT sink;	// sink vertex
 	SizeT num_updated_vertices;
->>>>>>> 9b181b90
 
         /*
          * @brief Default constructor
@@ -124,12 +100,6 @@
         {
 	    source = util::PreDefinedValues<VertexT>::InvalidValue;
 	    sink = util::PreDefinedValues<VertexT>::InvalidValue;
-<<<<<<< HEAD
-            capacity.SetName("capacity"	);
-            excess  .SetName("excess"	);
-            flow    .SetName("flow"	);
-            height  .SetName("height"	);
-=======
 	    num_updated_vertices = 1;
 	    reverse	    .SetName("reverse"	      );
             excess	    .SetName("excess"	      );
@@ -138,7 +108,6 @@
 	    lowest_neighbor .SetName("lowest_neighbor");
 	    local_vertices  .SetName("local_vertices" );
 	    active	    .SetName("active"      );
->>>>>>> 9b181b90
         }
 
         /*
@@ -160,19 +129,6 @@
             if (target & util::DEVICE)
                 GUARD_CU(util::SetDevice(this->gpu_idx));
 
-<<<<<<< HEAD
-            // TODO: Release problem specific data, e.g.:
-            GUARD_CU(capacity.Release(target));
-            GUARD_CU(excess.Release(target));
-            GUARD_CU(flow.Release(target));
-            GUARD_CU(height.Release(target));
-            GUARD_CU(BaseDataSlice ::Release(target));
-            return retval;
-        }
-
-        /**
-         * @brief initializing mf-specific data on each gpu
-=======
             GUARD_CU(excess	    .Release(target));
             GUARD_CU(flow    	    .Release(target));
             GUARD_CU(height  	    .Release(target));
@@ -188,7 +144,6 @@
 
         /**
          * @brief initializing MF-specific Data Slice a on each gpu
->>>>>>> 9b181b90
          * @param     sub_graph   Sub graph on the GPU.
          * @param[in] gpu_idx     GPU device index
          * @param[in] target      Targeting device location
@@ -198,28 +153,6 @@
         cudaError_t Init(
             GraphT        &sub_graph,
 	    int		   num_gpus = 1,
-<<<<<<< HEAD
-            int            gpu_idx = 0,
-            util::Location target  = util::DEVICE,
-            ProblemFlag    flag    = Problem_None)
-        {
-            cudaError_t retval  = cudaSuccess;
-	    SizeT nodes_size = sub_graph.nodes;
-	    SizeT edges_size = sub_graph.edges;
-
-            GUARD_CU(BaseDataSlice::Init(
-				sub_graph, num_gpus, gpu_idx, target, flag));
-
-            // 
-	    // Allocate data on Gpu
-	    //
-            GUARD_CU(capacity .Allocate(edges_size, target));
-            GUARD_CU(flow     .Allocate(edges_size, target));
-            GUARD_CU(excess   .Allocate(nodes_size, target));
-            GUARD_CU(height   .Allocate(nodes_size, target));
-
-            //GUARD_CU(sub_graph.Move(util::HOST, target, this -> stream));
-=======
             int            gpu_idx  = 0,
             util::Location target   = util::DEVICE,
             ProblemFlag    flag     = Problem_None)
@@ -247,7 +180,6 @@
 
 	    GUARD_CU(util::SetDevice(gpu_idx));
 	    GUARD_CU(sub_graph.Move(util::HOST, target, this->stream));
->>>>>>> 9b181b90
             return retval;
         } // Init Data Slice
 
@@ -260,42 +192,6 @@
 		VertexT* h_reverse, util::Location target = util::DEVICE)
         {
             cudaError_t retval = cudaSuccess;
-<<<<<<< HEAD
-            SizeT nodes_size = this -> sub_graph -> nodes;
-            SizeT edges_size = this -> sub_graph -> edges;
-
-            // Ensure data are allocated
-            // TODO: ensure size of problem specific data, e.g.:
-            // GUARD_CU(distances.EnsureSize_(nodes, target));
-            GUARD_CU(capacity.EnsureSize_(edges_size, target));
-            GUARD_CU(excess.EnsureSize_(nodes_size, target));
-            GUARD_CU(flow.EnsureSize_(edges_size, target));
-            GUARD_CU(height.EnsureSize_(nodes_size, target));
-
-            // Reset data
-            // TODO: reset problem specific data, e.g.:
-            GUARD_CU(capacity.ForEach([]__host__ __device__
-            (ValueT &capacity){
-              capacity = util::PreDefinedValues<ValueT>::InvalidValue;
-            }, edges_size, target, this -> stream));
-
-            GUARD_CU(excess.ForEach([]__host__ __device__
-            (ValueT &excess){
-              excess = util::PreDefinedValues<ValueT>::InvalidValue;
-            }, nodes_size, target, this -> stream));
-
-            GUARD_CU(flow.ForEach([]__host__ __device__
-            (ValueT &flow){
-              flow = util::PreDefinedValues<ValueT>::InvalidValue;
-            }, edges_size, target, this -> stream));
-
-            GUARD_CU(height.ForEach([]__host__ __device__
-            (ValueT &height){
-              height = util::PreDefinedValues<ValueT>::InvalidValue;
-            }, nodes_size, target, this -> stream));
-
-            return retval;
-=======
 
 	    typedef typename GraphT::CsrT CsrT;
 
@@ -384,7 +280,6 @@
 
 	    free(h_flow);
 	    free(h_excess);
->>>>>>> 9b181b90
         }
     }; // DataSlice
 
@@ -439,78 +334,6 @@
      */
 
     /**
-<<<<<<< HEAD
-     * @brief Copy result distancess computed on GPUs back to host-side arrays.
-     * @param[out] h_distances Host array to store computed vertex distances 
-     *		   from the source.
-     * \return     cudaError_t Error message(s), if any
-     */
-    cudaError_t Extract(
-        // TODO: add list of results to extract, e.g.:
-        ValueT	       **h_flow,
-        util::Location  target      = util::DEVICE)
-    {
-        cudaError_t retval = cudaSuccess;
-	/* aga
-        SizeT nodes = this -> org_graph -> nodes;
-
-        if (this-> num_gpus == 1)
-        {
-            auto &data_slice = data_slices[0][0];
-
-            // Set device
-            if (target == util::DEVICE)
-            {
-                GUARD_CU(util::SetDevice(this->gpu_idx[0]));
-
-                // TODO: extract the results from single GPU, e.g.:
-                GUARD_CU(data_slice.excess.SetPointer(
-					h_excess, nodes, util::HOST));
-                GUARD_CU(data_slice.excess.Move(util::DEVICE, util::HOST));
-
-            }
-            else if (target == util::HOST)
-            {
-                // TODO: extract the results from single CPU, e.g.:
-		GUARD_CU(data_slice.excess.ForEach(h_excess,
-		  []__host__ __device__
-                  (const ValueT &excess, ValueT &h_excess){
-                    h_excess = excess;
-                  }, nodes, util::HOST));
-            }
-        }
-        else
-        { // num_gpus != 1
-            // TODO: extract the results from multiple GPUs, e.g.:
-            util::Array1D<SizeT, ValueT *> th_excess;
-            th_excess.SetName("mf::Problem::Extract::th_excess");
-            GUARD_CU(th_excess.Allocate(this->num_gpus, util::HOST));
-
-            for (int gpu = 0; gpu < this->num_gpus; gpu++)
-            {
-                auto &data_slice = data_slices[gpu][0];
-                if (target == util::DEVICE)
-                {
-                    GUARD_CU(util::SetDevice(this->gpu_idx[gpu]));
-                    GUARD_CU(data_slice.excess.Move(util::DEVICE, util::HOST));
-                }
-                th_excess[gpu] = data_slice.excess.GetPointer(util::HOST);
-            } //end for(gpu)
-
-            for (VertexT v = 0; v < nodes; v++)
-            {
-                int gpu = this -> org_graph -> GpT::partition_table[v];
-                VertexT v_ = v;
-                if ((GraphT::FLAG & gunrock::partitioner::Keep_Node_Num) != 0)
-                    v_ = this -> org_graph -> GpT::convertion_table[v];
-
-                h_excess[v] = th_excess[gpu][v_];
-            }
-
-            GUARD_CU(th_excess.Release());
-        } //end if
-	*/
-=======
      * @brief Copy result flow computed on GPUs back to host-side arrays.
      * @param[out] h_flow Host array to store computed flow on edges
      * \return     cudaError_t Error message(s), if any
@@ -540,16 +363,11 @@
 	      }
 	      }, eN, util::HOST));
 	}
->>>>>>> 9b181b90
         return retval;
     }
 
     /**
-<<<<<<< HEAD
-     * @brief initialization function.
-=======
      * @brief Init MF Problem
->>>>>>> 9b181b90
      * @param     graph       The graph that MF processes on
      * @param[in] Location    Memory location to work on
      * \return    cudaError_t Error message(s), if any
@@ -566,23 +384,14 @@
 
         for (int gpu = 0; gpu < this->num_gpus; gpu++)
         {
-<<<<<<< HEAD
-            data_slices[gpu].SetName(
-			    "data_slices[" + std::to_string(gpu) + "]");
-=======
 	    auto gpu_name = std::to_string(gpu);
             data_slices[gpu].SetName("data_slices[" + gpu_name + "]");
 
->>>>>>> 9b181b90
             if (target & util::DEVICE)
                 GUARD_CU(util::SetDevice(this->gpu_idx[gpu]));
 
             GUARD_CU(data_slices[gpu].Allocate(1, target | util::HOST));
             auto &data_slice = data_slices[gpu][0];
-<<<<<<< HEAD
-            GUARD_CU(data_slice.Init(this -> sub_graphs[gpu],
-				this -> gpu_idx[gpu], target, this -> flag));
-=======
             GUARD_CU(data_slice.Init(
 			this->sub_graphs[gpu],
 			this->num_gpus,
@@ -592,7 +401,6 @@
 
 	    GUARD_CU2(cudaStreamSynchronize(data_slices[gpu]->stream),
 		   "sync failed.");
->>>>>>> 9b181b90
         } // end for (gpu)
         return retval;
     }// End Init MF Problem
@@ -633,53 +441,20 @@
         VertexT src_;
         if (this->num_gpus <= 1)
 	{
-<<<<<<< HEAD
-	    gpu = 0; 
-	    src_=src;
-        } else 
-	{
-            gpu = this -> org_graph -> partition_table[src];
-=======
 	    gpu	  = 0; 
 	    src_  = source_vertex;
         } 
 	else 
 	{
 	    gpu = this->org_graph->partition_table[source_vertex];
->>>>>>> 9b181b90
             if (this -> flag & partitioner::Keep_Node_Num)
                 src_ = source_vertex;
             else
-<<<<<<< HEAD
-                src_ = this -> org_graph -> GpT::convertion_table[src];
-         }
-         GUARD_CU(util::SetDevice(this->gpu_idx[gpu]));
-         GUARD_CU2(cudaDeviceSynchronize(),
-            "cudaDeviceSynchronize failed");
-
-         ValueT src_excess = std::numeric_limits<ValueT>::max();
-         if (target & util::HOST)
-         {
-             data_slices[gpu] -> excess[src_] = src_excess;
-         }
-         if (target & util::DEVICE)
-         {
-            GUARD_CU2(cudaMemcpy(
-                data_slices[gpu]->excess.GetPointer(util::DEVICE) + src_,
-                &src_excess, sizeof(ValueT),
-                cudaMemcpyHostToDevice),
-                "MFProblem cudaMemcpy excess failed");
-         }
-
-        GUARD_CU2(cudaDeviceSynchronize(),
-            "cudaDeviceSynchronize failed");
-=======
                 src_ = this->org_graph->GpT::convertion_table[source_vertex];
 	}
         GUARD_CU(util::SetDevice(this->gpu_idx[gpu]));
         GUARD_CU2(cudaDeviceSynchronize(), "cudaDeviceSynchronize failed");
 
->>>>>>> 9b181b90
         return retval;
     }
 
