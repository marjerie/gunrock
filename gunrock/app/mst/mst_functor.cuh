--- conflicted
+++ resolved
@@ -32,7 +32,6 @@
  * @tparam ProblemData Problem data type contains data slice for MST problem
  */
 template<
-<<<<<<< HEAD
     typename VertexId,
     typename SizeT,
     typename Value,
@@ -95,66 +94,6 @@
         // select one successor with minimum vertex id
         atomicMin(&d_data_slice -> successors[s_id], d_id);
     }
-=======
-  typename VertexId,
-  typename SizeT,
-  typename Value,
-  typename Problem,
-  typename _LabelT = VertexId>
-struct SuccFunctor
-{
-  typedef typename Problem::DataSlice DataSlice;
-  typedef _LabelT LabelT;
-
-  /**
-   * @brief Forward Advance Kernel condition function.
-   *
-   * @param[in] s_id Vertex Id of the edge source node
-   * @param[in] d_id Vertex Id of the edge destination node
-   * @param[in] problem Data slice object
-   * @param[in] e_id Output edge index
-   * @param[in] e_id_in Input edge index
-   *
-   * \return Whether to load the apply function for the edge and include
-   * the destination node in the next frontier.
-   */
-  static __device__ __forceinline__ bool CondEdge(
-    VertexId    s_id,
-    VertexId    d_id,
-    DataSlice   *d_data_slice,
-    SizeT       edge_id,
-    VertexId    input_item,
-    LabelT      label,
-    SizeT       input_pos,
-    SizeT       &output_pos)
-  {
-    // find successors that contribute to the reduced weight value
-    return d_data_slice->reduce_val[s_id] == d_data_slice->edge_value[edge_id];
-  }
-
-  /**
-   * @brief Forward Advance Kernel apply function.
-   *
-   * @param[in] s_id Vertex Id of the edge source node
-   * @param[in] d_id Vertex Id of the edge destination node
-   * @param[in] problem Data slice object
-   * @param[in] e_id Output edge index
-   * @param[in] e_id_in Input edge index
-   */
-  static __device__ __forceinline__ void ApplyEdge(
-    VertexId    s_id,
-    VertexId    d_id,
-    DataSlice   *d_data_slice,
-    SizeT       edge_id,
-    VertexId    input_item,
-    LabelT      label,
-    SizeT       input_pos,
-    SizeT       &output_pos)
-  {
-    // select one successor with minimum vertex id
-    atomicMin(&d_data_slice->successors[s_id], d_id);
-  }
->>>>>>> 79aa677f
 };
 
 ////////////////////////////////////////////////////////////////////////////////
@@ -168,7 +107,6 @@
  * @tparam ProblemData Problem data type contains data slice for MST problem
  */
 template<
-<<<<<<< HEAD
     typename VertexId,
     typename SizeT,
     typename Value,
@@ -231,66 +169,6 @@
         util::io::ModifiedStore<Problem::QUEUE_WRITE_MODIFIER>::St(
             d_data_slice -> original_e[edge_id], d_data_slice -> temp_index + s_id);
     }
-=======
-  typename VertexId,
-  typename SizeT,
-  typename Value,
-  typename Problem,
-  typename _LabelT = VertexId>
-struct EdgeFunctor
-{
-  typedef typename Problem::DataSlice DataSlice;
-  typedef _LabelT LabelT;
-
-  /**
-   * @brief Forward Advance Kernel condition function.
-   *
-   * @param[in] s_id Vertex Id of the edge source node
-   * @param[in] d_id Vertex Id of the edge destination node
-   * @param[in] problem Data slice object
-   * @param[in] e_id Output edge index
-   * @param[in] e_id_in Input edge index
-   *
-   * \return Whether to load the apply function for the edge and include
-   * the destination node in the next frontier.
-   */
-  static __device__ __forceinline__ bool CondEdge(
-    VertexId    s_id,
-    VertexId    d_id,
-    DataSlice   *d_data_slice,
-    SizeT       edge_id,
-    VertexId    input_item,
-    LabelT      label,
-    SizeT       input_pos,
-    SizeT       &output_pos)
-  {
-    return d_data_slice->successors[s_id] == d_id &&
-      d_data_slice->reduce_val[s_id] == d_data_slice->edge_value[edge_id];
-  }
-
-  /**
-   * @brief Forward Advance Kernel apply function.
-   *
-   * @param[in] s_id Vertex Id of the edge source node
-   * @param[in] d_id Vertex Id of the edge destination node
-   * @param[in] problem Data slice object
-   * @param[in] e_id Output edge index
-   * @param[in] e_id_in Input edge index
-   */
-  static __device__ __forceinline__ void ApplyEdge(
-    VertexId    s_id,
-    VertexId    d_id,
-    DataSlice   *d_data_slice,
-    SizeT       edge_id,
-    VertexId    input_item,
-    LabelT      label,
-    SizeT       input_pos,
-    SizeT       &output_pos)
-  {
-    util::io::ModifiedStore<Problem::QUEUE_WRITE_MODIFIER>::St(
-      d_data_slice->original_e[edge_id], d_data_slice->temp_index + s_id);
-  }
->>>>>>> 79aa677f
 };
 
 ////////////////////////////////////////////////////////////////////////////////
@@ -304,7 +182,6 @@
  * @tparam ProblemData Problem data type contains data slice for MST problem
  */
 template<
-<<<<<<< HEAD
     typename VertexId,
     typename SizeT,
     typename Value,
@@ -367,66 +244,6 @@
         util::io::ModifiedStore<Problem::QUEUE_WRITE_MODIFIER>::St(
             (SizeT)1, d_data_slice ->mst_output + d_data_slice -> temp_index[s_id]);
     }
-=======
-  typename VertexId,
-  typename SizeT,
-  typename Value,
-  typename Problem,
-  typename _LabelT = VertexId>
-struct MarkFunctor
-{
-  typedef typename Problem::DataSlice DataSlice;
-  typedef _LabelT LabelT;
-
-  /**
-   * @brief Forward Advance Kernel condition function.
-   *
-   * @param[in] s_id Vertex Id of the edge source node
-   * @param[in] d_id Vertex Id of the edge destination node
-   * @param[in] problem Data slice object
-   * @param[in] e_id Output edge index
-   * @param[in] e_id_in Input edge index
-   *
-   * \return Whether to load the apply function for the edge and include
-   * the destination node in the next frontier.
-   */
-  static __device__ __forceinline__ bool CondEdge(
-        VertexId    s_id,
-        VertexId    d_id,
-        DataSlice   *d_data_slice,
-        SizeT       edge_id,
-        VertexId    input_item,
-        LabelT      label,
-        SizeT       input_pos,
-        SizeT       &output_pos)
-  {
-    return true;
-  }
-
-  /**
-   * @brief Forward Advance Kernel apply function.
-   *
-   * @param[in] s_id Vertex Id of the edge source node
-   * @param[in] d_id Vertex Id of the edge destination node
-   * @param[in] problem Data slice object
-   * @param[in] e_id Output edge index
-   * @param[in] e_id_in Input edge index
-   */
-  static __device__ __forceinline__ void ApplyEdge(
-        VertexId    s_id,
-        VertexId    d_id,
-        DataSlice   *problem,
-        SizeT       edge_id,
-        VertexId    input_item,
-        LabelT      label,
-        SizeT       input_pos,
-        SizeT       &output_pos)
-  {
-        // mark minimum spanning tree output edges
-        util::io::ModifiedStore<Problem::QUEUE_WRITE_MODIFIER>::St(
-            (SizeT)1, problem->mst_output + problem->temp_index[s_id]);
-  }
->>>>>>> 79aa677f
 };
 
 ////////////////////////////////////////////////////////////////////////////////
@@ -440,7 +257,6 @@
  * @tparam ProblemData Problem data type contains data slice for MST problem
  */
 template<
-<<<<<<< HEAD
     typename VertexId,
     typename SizeT,
     typename Value,
@@ -509,72 +325,6 @@
         util::io::ModifiedStore<Problem::QUEUE_WRITE_MODIFIER>::St(
             (SizeT)0, d_data_slice->mst_output + d_data_slice->temp_index[s_id]);
     }
-=======
-  typename VertexId,
-  typename SizeT,
-  typename Value,
-  typename Problem,
-  typename _LabelT=VertexId>
-struct CyRmFunctor
-{
-  typedef typename Problem::DataSlice DataSlice;
-  typedef _LabelT LabelT;
-
-  /**
-   * @brief Forward Advance Kernel condition function.
-   *
-   * @param[in] s_id Vertex Id of the edge source node
-   * @param[in] d_id Vertex Id of the edge destination node
-   * @param[in] problem Data slice object
-   * @param[in] e_id Output edge index
-   * @param[in] e_id_in Input edge index
-   *
-   * \return Whether to load the apply function for the edge and include
-   * the destination node in the next frontier.
-   */
-  static __device__ __forceinline__ bool CondEdge(
-        VertexId    s_id,
-        VertexId    d_id,
-        DataSlice   *problem,
-        SizeT       edge_id,
-        VertexId    input_item,
-        LabelT      label,
-        SizeT       input_pos,
-        SizeT       &output_pos)
-  {
-    // cycle of length two
-    return problem->successors[s_id] > s_id &&
-      problem->successors[problem->successors[s_id]] == s_id;
-  }
-
-  /**
-   * @brief Forward Advance Kernel apply function.
-   *
-   * @param[in] s_id Vertex Id of the edge source node
-   * @param[in] d_id Vertex Id of the edge destination node
-   * @param[in] problem Data slice object
-   * @param[in] e_id Output edge index
-   * @param[in] e_id_in Input edge index
-   */
-  static __device__ __forceinline__ void ApplyEdge(
-        VertexId    s_id,
-        VertexId    d_id,
-        DataSlice   *problem,
-        SizeT       edge_id,
-        VertexId    input_item,
-        LabelT      label,
-        SizeT       input_pos,
-        SizeT       &output_pos)
-  {
-    // remove cycles by assigning successor to its s_id
-    util::io::ModifiedStore<Problem::QUEUE_WRITE_MODIFIER>::St(
-      s_id, problem->successors + s_id);
-
-    // remove some edges in the MST output result
-    util::io::ModifiedStore<Problem::QUEUE_WRITE_MODIFIER>::St(
-        (SizeT)0, problem->mst_output + problem->temp_index[s_id]);
-  }
->>>>>>> 79aa677f
 };
 
 ////////////////////////////////////////////////////////////////////////////////
@@ -587,7 +337,6 @@
  * @tparam ProblemData Problem data type contains data slice for MST problem
  */
 template<
-<<<<<<< HEAD
     typename VertexId,
     typename SizeT,
     typename Value,
@@ -654,65 +403,6 @@
             util::io::ModifiedStore<Problem::QUEUE_WRITE_MODIFIER>::St(
                 grand_parent, d_data_slice -> successors + node);
         }
-=======
-  typename VertexId,
-  typename SizeT,
-  typename Value,
-  typename Problem,
-  typename _LabelT=VertexId>
-struct PJmpFunctor
-{
-  typedef typename Problem::DataSlice DataSlice;
-  typedef _LabelT LabelT;
-
-  /**
-   * @brief Filter Kernel condition function. The vertex id is always valid.
-   *
-   * @param[in] node Vertex Id
-   * @param[in] problem Data slice object
-   * @param[in] v Vertex value
-   * @param[in] nid Node ID
-   *
-   * \return Whether to load the apply function for the node and include
-   * it in the outgoing vertex frontier.
-   */
-  static __device__ __forceinline__ bool CondFilter(
-    VertexId    v,
-    VertexId    node,
-    DataSlice    *d_data_slice,
-    SizeT       nid,
-    LabelT      label,
-    SizeT       input_pos,
-    SizeT       output_pos)
-  {
-    return true;
-  }
-
-  /**
-   * @brief Filter Kernel apply function. Point the current node to the
-   * parent node of its parent node.
-   *
-   * @param[in] node Vertex Id
-   * @param[in] problem Data slice object
-   * @param[in] v Vertex value
-   * @param[in] nid Node ID
-   */
-  static __device__ __forceinline__ void ApplyFilter(
-    VertexId    v,
-    VertexId    node,
-    DataSlice    *problem,
-    SizeT       nid,
-    LabelT      label,
-    SizeT       input_pos,
-    SizeT       output_pos)
-  {
-    VertexId parent = problem->successors[node];
-    VertexId grand_parent = problem->successors[parent];
-    if (parent != grand_parent)
-    {
-        problem->done_flags[0] = 0;
-        problem->successors[node] = grand_parent;
->>>>>>> 79aa677f
     }
 };
 
@@ -727,7 +417,6 @@
  * @tparam ProblemData Problem data type contains data slice for MST problem
  */
 template<
-<<<<<<< HEAD
     typename VertexId,
     typename SizeT,
     typename Value,
@@ -852,123 +541,6 @@
             d_data_slice->super_idxs[ d_data_slice->colindices[node]],
             d_data_slice->colindices + node);
     }
-=======
-  typename VertexId,
-  typename SizeT,
-  typename Value,
-  typename Problem,
-  typename _LabelT=VertexId>
-struct EgRmFunctor
-{
-  typedef typename Problem::DataSlice DataSlice;
-  typedef _LabelT LabelT;
-
-  /**
-   * @brief Forward Advance Kernel condition function.
-   *
-   * @param[in] s_id Vertex Id of the edge source node
-   * @param[in] d_id Vertex Id of the edge destination node
-   * @param[in] problem Data slice object
-   * @param[in] e_id Output edge index
-   * @param[in] e_id_in Input edge index
-   *
-   * \return Whether to load the apply function for the edge and include
-   * the destination node in the next frontier.
-   */
-  static __device__ __forceinline__ bool CondEdge(
-        VertexId    s_id,
-        VertexId    d_id,
-        DataSlice   *problem,
-        SizeT       edge_id,
-        VertexId    input_item,
-        LabelT      label,
-        SizeT       input_pos,
-        SizeT       &output_pos)
-  {
-    return problem->successors[s_id] == problem->successors[d_id];
-  }
-
-  /**
-   * @brief Forward Advance Kernel apply function.
-   * Each edge looks at the super-vertex id of both endpoints
-   * and mark -1 (to be removed) if the id is the same
-   *
-   * @param[in] s_id Vertex Id of the edge source node
-   * @param[in] d_id Vertex Id of the edge destination node
-   * @param[in] problem Data slice object
-   * @param[in] e_id Output edge index
-   * @param[in] e_id_in Input edge index
-   */
-  static __device__ __forceinline__ void ApplyEdge(
-        VertexId    s_id,
-        VertexId    d_id,
-        DataSlice   *problem,
-        SizeT       edge_id,
-        VertexId    input_item,
-        LabelT      label,
-        SizeT       input_pos,
-        SizeT       &output_pos)
-  {
-    util::io::ModifiedStore<Problem::QUEUE_WRITE_MODIFIER>::St(
-      (VertexId)-1, problem->keys_array + edge_id);
-    util::io::ModifiedStore<Problem::QUEUE_WRITE_MODIFIER>::St(
-      (VertexId)-1, problem->colindices + edge_id);
-    //util::io::ModifiedStore<ProblemData::QUEUE_WRITE_MODIFIER>::St(
-    //  (Value)-1, problem->edge_value + e_id);
-    problem->edge_value[edge_id] = (Value) -1;
-    util::io::ModifiedStore<Problem::QUEUE_WRITE_MODIFIER>::St(
-      (VertexId)-1, problem->original_e + edge_id);
-  }
-
-  /**
-   * @brief Filter Kernel condition function.
-   *
-   * @param[in] node Vertex Id
-   * @param[in] problem Data slice object
-   * @param[in] v Vertex value
-   * @param[in] nid Node ID
-   *
-   * \return Whether to load the apply function for the node and include
-   * it in the outgoing vertex frontier.
-   */
-  static __device__ __forceinline__ bool CondFilter(
-    VertexId    v,
-    VertexId    node,
-    DataSlice    *d_data_slice,
-    SizeT       nid,
-    LabelT      label,
-    SizeT       input_pos,
-    SizeT       output_pos)
-  {
-    return true;
-  }
-
-  /**
-   * @brief Filter Kernel apply function.
-   * removing edges belonging to the same super-vertex
-   *
-   * @param[in] node Vertex Id
-   * @param[in] problem Data slice object
-   * @param[in] v Vertex value
-   * @param[in] nid Node ID
-   */
-  static __device__ __forceinline__ void ApplyFilter(
-    VertexId    v,
-    VertexId    node,
-    DataSlice    *problem,
-    SizeT       nid,
-    LabelT      label,
-    SizeT       input_pos,
-    SizeT       output_pos)
-  {
-    util::io::ModifiedStore<Problem::QUEUE_WRITE_MODIFIER>::St(
-      problem->super_idxs[problem->keys_array[node]],
-      problem->keys_array + node);
-    util::io::ModifiedStore<Problem::QUEUE_WRITE_MODIFIER>::St(
-      problem->super_idxs[problem->colindices[node]],
-      problem->colindices + node);
-  }
->>>>>>> 79aa677f
 };
 
 ////////////////////////////////////////////////////////////////////////////////
@@ -983,7 +555,6 @@
  *
  */
 template<
-<<<<<<< HEAD
     typename VertexId,
     typename SizeT,
     typename Value,
@@ -1041,63 +612,6 @@
         util::io::ModifiedStore<Problem::QUEUE_WRITE_MODIFIER>::St(
             node, d_data_slice -> row_offset + d_data_slice -> keys_array[node]);
     }
-=======
-  typename VertexId,
-  typename SizeT,
-  typename Value,
-  typename Problem,
-  typename _LabelT=VertexId>
-struct RIdxFunctor
-{
-  typedef typename Problem::DataSlice DataSlice;
-  typedef _LabelT LabelT;
-
-  /**
-   * @brief Filter Kernel condition function.
-   *   calculate new row_offsets
-   *
-   * @param[in] node Vertex Id
-   * @param[in] problem Data slice object
-   * @param[in] v Vertex value
-   * @param[in] nid Node ID
-   *
-   * \return Whether to load the apply function for the node and include
-   * it in the outgoing vertex frontier.
-   */
-  static __device__ __forceinline__ bool CondFilter(
-    VertexId    v,
-    VertexId    node,
-    DataSlice    *problem,
-    SizeT       nid,
-    LabelT      label,
-    SizeT       input_pos,
-    SizeT       output_pos)
-  {
-    return problem->flag_array[node] == 1;
-  }
-
-  /**
-   * @brief Filter Kernel apply function.
-   *
-   * @param[in] node Vertex Id
-   * @param[in] problem Data slice object
-   * @param[in] v Vertex value
-   * @param[in] nid Node ID
-   *
-   */
-  static __device__ __forceinline__ void ApplyFilter(
-    VertexId    v,
-    VertexId    node,
-    DataSlice    *problem,
-    SizeT       nid,
-    LabelT      label,
-    SizeT       input_pos,
-    SizeT       output_pos)
-  {
-    util::io::ModifiedStore<Problem::QUEUE_WRITE_MODIFIER>::St(
-      node, problem->row_offset + problem->keys_array[node]);
-  }
->>>>>>> 79aa677f
 };
 
 ////////////////////////////////////////////////////////////////////////////////
@@ -1111,59 +625,59 @@
  * @tparam ProblemData Problem data type contains data slice for MST problem
  */
 template<
-  typename VertexId,
-  typename SizeT,
-  typename Value,
-  typename Problem,
-  typename _LabelT=VertexId>
+    typename VertexId,
+    typename SizeT,
+    typename Value,
+    typename Problem,
+    typename _LabelT = VertexId>
 struct EIdxFunctor
 {
-  typedef typename Problem::DataSlice DataSlice;
-  typedef _LabelT LabelT;
-
-  /**
-   * @brief Filter Kernel condition function. Calculate new row_offsets
-   *
-   * @param[in] node Vertex Id
-   * @param[in] problem Data slice object
-   * @param[in] v node value (if any)
-   * @param[in] nid Node ID
-   *
-   * \return Whether to load the apply function for the node and include
-   * it in the outgoing vertex frontier.
-   */
-  static __device__ __forceinline__ bool CondFilter(
-    VertexId    v,
-    VertexId    node,
-    DataSlice    *problem,
-    SizeT       nid,
-    LabelT      label,
-    SizeT       input_pos,
-    SizeT       output_pos)
-  {
-    return problem->edge_flags[node] == 1;
-  }
-
-  /**
-   * @brief Filter Kernel apply function.
-   *
-   * @param[in] node Vertex Id
-   * @param[in] problem Data slice object
-   * @param[in] v node value (if any)
-   * @param[in] nid Node ID
-   */
-  static __device__ __forceinline__ void ApplyFilter(
-    VertexId    v,
-    VertexId    node,
-    DataSlice    *problem,
-    SizeT       nid,
-    LabelT      label,
-    SizeT       input_pos,
-    SizeT       output_pos)
-  {
-    util::io::ModifiedStore<Problem::QUEUE_WRITE_MODIFIER>::St(
-      node, problem->row_offset + problem->temp_index[node]);
-  }
+    typedef typename Problem::DataSlice DataSlice;
+    typedef _LabelT LabelT;
+
+    /**
+    * @brief Filter Kernel condition function. Calculate new row_offsets
+    *
+    * @param[in] node Vertex Id
+    * @param[in] problem Data slice object
+    * @param[in] v node value (if any)
+    * @param[in] nid Node ID
+    *
+    * \return Whether to load the apply function for the node and include
+    * it in the outgoing vertex frontier.
+    */
+    static __device__ __forceinline__ bool CondFilter(
+        VertexId    v,
+        VertexId    node,
+        DataSlice    *d_data_slice,
+        SizeT       nid,
+        LabelT      label,
+        SizeT       input_pos,
+        SizeT       output_pos)
+    {
+        return d_data_slice->edge_flags[node] == 1;
+    }
+
+    /**
+    * @brief Filter Kernel apply function.
+    *
+    * @param[in] node Vertex Id
+    * @param[in] problem Data slice object
+    * @param[in] v node value (if any)
+    * @param[in] nid Node ID
+    */
+    static __device__ __forceinline__ void ApplyFilter(
+        VertexId    v,
+        VertexId    node,
+        DataSlice    *d_data_slice,
+        SizeT       nid,
+        LabelT      label,
+        SizeT       input_pos,
+        SizeT       output_pos)
+    {
+        util::io::ModifiedStore<Problem::QUEUE_WRITE_MODIFIER>::St(
+            node, d_data_slice ->row_offset + d_data_slice->temp_index[node]);
+    }
 };
 
 ////////////////////////////////////////////////////////////////////////////////
@@ -1177,66 +691,66 @@
  *
  */
 template<
-  typename VertexId,
-  typename SizeT,
-  typename Value,
-  typename Problem,
-  typename _LabelT=VertexId>
+    typename VertexId,
+    typename SizeT,
+    typename Value,
+    typename Problem,
+    typename _LabelT = VertexId>
 struct SuRmFunctor
 {
-  typedef typename Problem::DataSlice DataSlice;
-  typedef _LabelT LabelT;
-
-  /**
-   * @brief Filter Kernel condition function.
-   *   mark -1 for unselected edges / weights / keys / eId.
-   *
-   * @param[in] node Vertex Id
-   * @param[in] problem Data slice object
-   * @param[in] v node value (if any)
-   * @param[in] nid Node ID
-   *
-   * \return Whether to load the apply function for the node and include
-   * it in the outgoing vertex frontier.
-   */
-  static __device__ __forceinline__ bool CondFilter(
-    VertexId    v,
-    VertexId    node,
-    DataSlice    *problem,
-    SizeT       nid,
-    LabelT      label,
-    SizeT       input_pos,
-    SizeT       output_pos)
-  {
-    return problem->edge_flags[node] == 0;
-  }
-
-  /**
-   * @brief Filter Kernel apply function.
-   *
-   * @param[in] node Vertex Id
-   * @param[in] problem Data slice object
-   * @param[in] v node value (if any)
-   * @param[in] nid Node ID
-   */
-  static __device__ __forceinline__ void ApplyFilter(
-    VertexId    v,
-    VertexId    node,
-    DataSlice    *problem,
-    SizeT       nid,
-    LabelT      label,
-    SizeT       input_pos,
-    SizeT       output_pos)
-  {
-    util::io::ModifiedStore<Problem::QUEUE_WRITE_MODIFIER>::St(
-      (VertexId)-1, problem->keys_array + node);
-    util::io::ModifiedStore<Problem::QUEUE_WRITE_MODIFIER>::St(
-      (VertexId)-1, problem->colindices + node);
-    util::io::ModifiedStore<Problem::QUEUE_WRITE_MODIFIER>::St(
-      (Value)   -1, problem->edge_value + node);
-    util::io::ModifiedStore<Problem::QUEUE_WRITE_MODIFIER>::St(
-      (VertexId)-1, problem->original_e + node);
-  }
+    typedef typename Problem::DataSlice DataSlice;
+    typedef _LabelT LabelT;
+
+    /**
+    * @brief Filter Kernel condition function.
+    *   mark -1 for unselected edges / weights / keys / eId.
+    *
+    * @param[in] node Vertex Id
+    * @param[in] problem Data slice object
+    * @param[in] v node value (if any)
+    * @param[in] nid Node ID
+    *
+    * \return Whether to load the apply function for the node and include
+    * it in the outgoing vertex frontier.
+    */
+    static __device__ __forceinline__ bool CondFilter(
+        VertexId    v,
+        VertexId    node,
+        DataSlice    *d_data_slice,
+        SizeT       nid,
+        LabelT      label,
+        SizeT       input_pos,
+        SizeT       output_pos)
+    {
+        return d_data_slice->edge_flags[node] == 0;
+    }
+
+    /**
+    * @brief Filter Kernel apply function.
+    *
+    * @param[in] node Vertex Id
+    * @param[in] problem Data slice object
+    * @param[in] v node value (if any)
+    * @param[in] nid Node ID
+    */
+    static __device__ __forceinline__ void ApplyFilter(
+        VertexId    v,
+        VertexId    node,
+        DataSlice    *d_data_slice,
+        SizeT       nid,
+        LabelT      label,
+        SizeT       input_pos,
+        SizeT       output_pos)
+    {
+        util::io::ModifiedStore<Problem::QUEUE_WRITE_MODIFIER>::St(
+          (VertexId)-1, d_data_slice ->keys_array + node);
+        util::io::ModifiedStore<Problem::QUEUE_WRITE_MODIFIER>::St(
+          (VertexId)-1, d_data_slice ->colindices + node);
+        util::io::ModifiedStore<Problem::QUEUE_WRITE_MODIFIER>::St(
+          (Value)   -1, d_data_slice ->edge_value + node);
+        util::io::ModifiedStore<Problem::QUEUE_WRITE_MODIFIER>::St(
+          (VertexId)-1, d_data_slice ->original_e + node);
+    }
 };
 
 } // mst
