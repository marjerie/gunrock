// ----------------------------------------------------------------
// Gunrock -- Fast and Efficient GPU Graph Library
// ----------------------------------------------------------------
// This source code is distributed under the terms of LICENSE.TXT
// in the root directory of this source distribution.
// ----------------------------------------------------------------

/**
 * @file
 * color_enactor.cuh
 *
 * @brief color Problem Enactor
 */

#pragma once

#include <gunrock/app/enactor_base.cuh>
#include <gunrock/app/enactor_iteration.cuh>
#include <gunrock/app/enactor_loop.cuh>
#include <gunrock/oprtr/oprtr.cuh>
#include <gunrock/util/sort_device.cuh>
#include <gunrock/util/track_utils.cuh>

#include <gunrock/app/color/color_problem.cuh>

#include <curand.h>
#include <curand_kernel.h>

namespace gunrock {
namespace app {
namespace color {

/**
 * @brief Speciflying parameters for hello Enactor
 * @param parameters The util::Parameter<...> structure holding all parameter
 * info \return cudaError_t error message(s), if any
 */
cudaError_t UseParameters_enactor(util::Parameters &parameters) {
  cudaError_t retval = cudaSuccess;
  GUARD_CU(app::UseParameters_enactor(parameters));

  return retval;
}

/**
 * @brief defination of hello iteration loop
 * @tparam EnactorT Type of enactor
 */
template <typename EnactorT>
struct ColorIterationLoop
    : public IterationLoopBase<EnactorT, Use_FullQ | Push> {
  typedef typename EnactorT::VertexT VertexT;
  typedef typename EnactorT::SizeT SizeT;
  typedef typename EnactorT::ValueT ValueT;
  typedef typename EnactorT::Problem::GraphT::CsrT CsrT;
  typedef typename EnactorT::Problem::GraphT::GpT GpT;

  typedef IterationLoopBase<EnactorT, Use_FullQ | Push> BaseIterationLoop;

  ColorIterationLoop() : BaseIterationLoop() {}

  /**
   * @brief Core computation of hello, one iteration
   * @param[in] peer_ Which GPU peers to work on, 0 means local
   * \return cudaError_t error message(s), if any
   */
  cudaError_t Core(int peer_ = 0) {
    // --
    // Alias variables

    auto &data_slice = this->enactor->problem->data_slices[this->gpu_num][0];

    auto &enactor_slice =
        this->enactor
            ->enactor_slices[this->gpu_num * this->enactor->num_gpus + peer_];

    auto &enactor_stats = enactor_slice.enactor_stats;
    auto &graph = data_slice.sub_graph[0];
    auto &frontier = enactor_slice.frontier;
    auto &oprtr_parameters = enactor_slice.oprtr_parameters;
    auto &retval = enactor_stats.retval;
    auto &iteration = enactor_stats.iteration;

    auto &colors = data_slice.colors;
    auto &rand = data_slice.rand;
    auto &color_predicate = data_slice.color_predicate;
    auto &color_temp = data_slice.color_temp;
    auto &color_temp2 = data_slice.color_temp2;
    auto &prohibit = data_slice.prohibit;
    auto &gen = data_slice.gen;
    auto &color_balance = data_slice.color_balance;
    auto &colored = data_slice.colored;
    auto &use_jpl = data_slice.use_jpl;
    auto &no_conflict = data_slice.no_conflict;
    auto &prohibit_size = data_slice.prohibit_size;
    auto &test_run = data_slice.test_run;
    auto &min_color = data_slice.min_color;
    auto &loop_color = data_slice.loop_color;
    auto stream = oprtr_parameters.stream;
    util::Array1D<SizeT, VertexT> *null_frontier = NULL;
    auto null_ptr = null_frontier;
    // curandGenerateUniform(gen, rand.GetPointer(util::DEVICE), graph.nodes);
    // --
    // Define operations

    // =======================================================================
    /* color_op
    @Description: non-jpl vertex coloring operation. Based on parameter
    choices, different type of coloring is utilized. Max and min independent
    sets are generated prior to coloring. Coloring can either be from hash
    funtion or iteration.
    */
    // =======================================================================
    auto color_op =
        [graph, colors, rand, iteration, prohibit_size, prohibit] __host__
        __device__(VertexT * v_q, const SizeT &pos) {
          VertexT v = v_q[pos];
          SizeT start_edge = graph.CsrT::GetNeighborListOffset(v);
          SizeT num_neighbors = graph.CsrT::GetNeighborListLength(v);
          auto temp = rand[v];

          VertexT max = v; // active max vertex
          VertexT min = v; // active min vertex

          for (SizeT e = start_edge; e < start_edge + num_neighbors; e++) {
            VertexT u = graph.CsrT::GetEdgeDest(e);
            if ((rand[u] > temp) && !util::isValid(colors[u]))
              max = u;

            if ((rand[u] < temp) && !util::isValid(colors[u]))
              min = u;

            // printf("Let's see what rand[u] = %f\n", rand[u]);
            temp = rand[u]; // compare against e-1
          }

<<<<<<< HEAD
          // max hash coloring
          auto max_color = iteration * 2 + 1;
          SizeT prohibit_offset = max * hash_size;
          if ((hash_size != 0) && (!util::isValid(colors[max]))) {
            for (int c = 1, n = 0; (c < max_color) || (n < hash_size);
                 c++, n++) {
              if (prohibit[prohibit_offset + n] != c) {
                colors[max] = c;
                break;
              }
            }
          }
          // min hash coloring
          auto min_color = iteration * 2 + 2;
          prohibit_offset = min * hash_size;
          if ((hash_size != 0) && (!util::isValid(colors[min]))) {
            for (int c = 1, n = 0; (c < iteration * 2 + 1) || (n < hash_size);
                 c++, n++) {
              if (prohibit[prohibit_offset + n] != c) {
                colors[min] = c;
                break;
              }
            }
          }
=======
          // hash coloring
	  auto max_color = iteration * 2 + 1;
	  auto min_color = iteration * 2 + 2;
          auto max_offset = max * prohibit_size;
	  auto min_offset = min * prohibit_size;
	  int c_max = 1;
	  int c_min = 1;
	for (int counter = 0; counter < prohibit_size; counter++) {
		//max hash
		if ((prohibit[max_offset + counter] == c_max) &&
		     !util::isValid(colors[max]))
			c_max ++;
		if ((prohibit[min_offset + counter] == c_min) &&
		     !util::isValid(colors[min])
			c_min++;
	}

	if (c_max <= prohibit_size)
		colors[max] = c_max
	if (c_min <= prohibit_size) 
		colors[min] = c_min 	

>>>>>>> 0524a9da
          // if hash coloring fail because not enough space, fall back to
          // color by iteration
          if (!util::isValid(colors[max]))
            colors[max] = max_color;

          if (!util::isValid(colors[min]))
            colors[min] = min_color;
        };

    // =======================================================================
    /* gen_op
    @Description: populate @prohibit list with first @prohibit_size^th neighbor
    colors
    @prohibit_size. Each thread handle one element inside @prohibit, no thread
    divergence.
    */
    // =======================================================================
    auto gen_op = [graph, colors, prohibit_size] __host__ __device__(
                      VertexT * prohibit_, const SizeT &pos) {
      VertexT v = pos / prohibit_size;
      SizeT a_idx = pos % prohibit_size;
      SizeT e = graph.CsrT::GetNeighborListOffset(v) + a_idx;

      VertexT u = graph.CsrT::GetEdgeDest(e);
      prohibit_[pos] = colors[u];
    };

    // =======================================================================
    /* resolve_op
    @Description: resolve conflicts after non-jpl coloring. This operation is
    called only when @no_conflict != 0. @no_conflict == 1 means resolve by
    comparing @rand. @no_conflict == 2 means resolve by comparing node degree
    */
    // =======================================================================
    auto resolve_op = [graph, colors, rand, no_conflict] __host__ __device__(
                          VertexT * v_q, const SizeT &pos) {
      VertexT v = v_q[pos];
      SizeT start_edge = graph.CsrT::GetNeighborListOffset(v);
      SizeT num_neighbors = graph.CsrT::GetNeighborListLength(v);

      if (util::isValid(colors[v])) {
        for (SizeT e = start_edge; e < start_edge + num_neighbors; e++) {
          VertexT u = graph.CsrT::GetEdgeDest(e);
          if (colors[u] == colors[v]) {

            // decide by random number
            if (rand[u] >= rand[v] && no_conflict == 1) {
              colors[v] = util::PreDefinedValues<VertexT>::InvalidValue;
              break;
            }

            // decide by degree heuristic
            else if (graph.CsrT::GetNeighborListLength(u) >= num_neighbors &&
                     no_conflict == 2) {
              colors[v] = util::PreDefinedValues<VertexT>::InvalidValue;
              break;
            }
          }
        }
      }
    };

    // =======================================================================
    /* jpl_color_op
    @Description: jpl vertex coloring operation. No conflict resolution is
    needed
    */
    // =======================================================================
    auto jpl_color_op =
        [graph, colors, rand, iteration, min_color] __host__ __device__(
            VertexT * v_q, const SizeT &pos) {
          VertexT v = v_q[pos];
          if (util::isValid(colors[v]))
            return;

          SizeT start_edge = graph.CsrT::GetNeighborListOffset(v);
          SizeT num_neighbors = graph.CsrT::GetNeighborListLength(v);

          bool colormax = true;
          bool colormin = true;
          int color = iteration * 2;

          for (SizeT e = start_edge; e < start_edge + num_neighbors; e++) {
            VertexT u = graph.CsrT::GetEdgeDest(e);

            if ((util::isValid(colors[u])) && (colors[u] != color + 1) &&
                    (colors[u] != color + 2) ||
                (v == u))
              continue;
            if (rand[v] <= rand[u])
              colormax = false;
            if (min_color) {
              if (rand[v] >= rand[u])
                colormin = false;
            }
          }

          if (colormax)
            colors[v] = color + 1;
          if (min_color) {
            if (colormin)
              // printf("DEBUG: coloring with min\n");
              colors[v] = color + 2;
          }
        };

    // =======================================================================
    /* advance_op
    @Description: advance to neighbor random number for coloring comparison
    */
    //========================================================================
    auto advance_op = [graph, iteration, colors, rand] __host__ __device__(
                          const VertexT &src, VertexT &dest,
                          const SizeT &edge_id, const VertexT &input_item,
                          const SizeT &input_pos, SizeT &output_pos) -> ValueT {
      // printf("ADVANCE: dest = %d and %f\n", dest, rand[dest]);

      if (util::isValid(colors[dest])) return (ValueT) -1;
      return rand[dest];
    };

    // =======================================================================
    /* reduce_op
    @Description: coloring comparison for max rand
    */
    //========================================================================
    auto reduce_op = [rand, colors, iteration] __host__ __device__(
                         const ValueT &a, const ValueT &b) -> ValueT {
      return (a < b) ? b : a;
    };

    // =======================================================================
    /* status_op
    @Description: check coloring status.
    */
    // =======================================================================
    auto status_op = [colors, colored] __host__ __device__(VertexT * v_q,
                                                           const SizeT &pos) {
      VertexT v = v_q[pos];
      if (util::isValid(colors[v])) {
        atomicAdd(&colored[0], 1);
      }
    };

    //======================================================================//
    // Run --                                                               //
    //======================================================================//

    // JPL exact method
    // printf("DEBUG: =====Start Iteration====\n");
    if (use_jpl) {
      if (!color_balance) {
        // printf("DEBUG: using for loop \n");
        GUARD_CU(frontier.V_Q()->ForAll(jpl_color_op, frontier.queue_length,
                                        util::DEVICE, stream));
      }

      else {

        oprtr_parameters.reduce_values_out = &color_predicate;
        oprtr_parameters.reduce_values_temp = &color_temp;
        oprtr_parameters.reduce_values_temp2 = &color_temp2;
        oprtr_parameters.reduce_reset = true;
        oprtr_parameters.advance_mode = "ALL_EDGES";

        frontier.queue_length = graph.nodes;
        frontier.queue_reset = true;
        static ValueT Identity = util::PreDefinedValues<ValueT>::MinValue;

        GUARD_CU(oprtr::NeighborReduce<oprtr::OprtrType_V2V |
                                       oprtr::OprtrMode_REDUCE_TO_SRC |
                                       oprtr::ReduceOp_Max>(
            graph.csr(), null_ptr, null_ptr, oprtr_parameters, advance_op,
            reduce_op, Identity));

        auto reduce_color_op =
            [graph, rand, colors, color_predicate, iteration] __host__
            __device__(VertexT * v_q, const SizeT &pos) {
              VertexT v = v_q[pos];
	      if (util::isValid(colors[v])) return;

#if 0
              if (pos == 0) {
                for (auto j = 0; j < graph.nodes; j++) {
                  SizeT start_edge = graph.CsrT::GetNeighborListOffset(j);
                  SizeT num_neighbors = graph.CsrT::GetNeighborListLength(j);
                  printf("COLOR: src = %u and neighbor list = [", j);
                  for (SizeT e = start_edge; e < start_edge + num_neighbors;
                       e++) {
                    VertexT u = graph.CsrT::GetEdgeDest(e);
                    printf(" %u,", u);
                  }
                  printf("]\n");
                }
              }
#endif

	      if (color_predicate[v] < rand[v])
	      	colors[v] = iteration;

              // printf("COLOR: rand[%u] = %f \n", v, rand[v]);
              // printf("COLOR: color_predicate[%u] = %f \n", v,
              //       color_predicate[v]);

              // printf("COLOR: colors[%u] = %u \n", v, colors[v]);
	      return;
            };

        GUARD_CU(frontier.V_Q()->ForAll(reduce_color_op, graph.nodes,
                                        util::DEVICE, stream));
      }
    }

    // Current method in development
    else {
      // color by max and min independent set, non-exactsolution
      GUARD_CU(frontier.V_Q()->ForAll(color_op, frontier.queue_length,
                                      util::DEVICE, stream));
      GUARD_CU2(cudaStreamSynchronize(stream), "cudaStreamSynchronize failed");

<<<<<<< HEAD
      // optional resolution to make method exact solution
      if (no_conflict == 1 || no_conflict == 2) {

        // optinal coloring by hash function n * hash_size (non-exact)
        if (hash_size != 0) {
          GUARD_CU(frontier.V_Q()->ForAll(gen_op, graph.nodes * hash_size,
                                          util::DEVICE, stream));
          GUARD_CU2(cudaStreamSynchronize(stream),
                    "cudaStreamSynchronize failed");
        }

        GUARD_CU(frontier.V_Q()->ForAll(resolve_op, frontier.queue_length,
                                        util::DEVICE, stream));
        GUARD_CU2(cudaStreamSynchronize(stream),
                  "cudaStreamSynchronize failed");
      }
=======
    // optional resolution to make method exact solution
    if (no_conflict == 1 || no_conflict == 2) {

      // optinal coloring by hash function n * prohibit_size (non-exact)
      if (prohibit_size != 0) {
         GUARD_CU(prohibit.ForAll(gen_op, graph.nodes * prohibit_size, util::DEVICE,
                                 stream));
	 GUARD_CU2(cudaStreamSynchronize(stream), "cudaStreamSynchronize failed");
	}
	
	GUARD_CU(frontier.V_Q()->ForAll(resolve_op, frontier.queue_length,
                                      util::DEVICE, stream));
	GUARD_CU2(cudaStreamSynchronize(stream), "cudaStreamSynchronize failed");
     }
>>>>>>> 0524a9da
    }

    if (test_run) {

      // reset atomic count
      GUARD_CU(data_slice.colored.ForAll(
          [] __host__ __device__(SizeT * x, const VertexT &pos) { x[pos] = 0; },
          1, util::DEVICE, stream));

      printf("DEBUG: after reseting colored\n");

      GUARD_CU2(cudaStreamSynchronize(stream), "cudaStreamSynchronize failed");

      GUARD_CU(frontier.V_Q()->ForAll(status_op, frontier.queue_length,
                                      util::DEVICE, stream));

      printf("DEBUG: after update colored\n");

      GUARD_CU2(cudaStreamSynchronize(stream), "cudaStreamSynchronize failed");

      GUARD_CU(data_slice.colored.Move(util::DEVICE, util::HOST));

      printf("DEBUG: after move colored to HOST \n");

      GUARD_CU2(cudaStreamSynchronize(stream), "cudaStreamSynchronize failed");
    }

    return retval;
  }

  bool Stop_Condition(int gpu_num = 0) {
    auto &data_slice = this->enactor->problem->data_slices[this->gpu_num][0];
    auto &enactor_slices = this->enactor->enactor_slices;
    auto iter = enactor_slices[0].enactor_stats.iteration;
    auto user_iter = data_slice.user_iter;
    auto &graph = data_slice.sub_graph[0];
    auto test_run = data_slice.test_run;
    auto frontier = enactor_slices[0].frontier;
    // printf("DEBUG: iteration number %d, colored: %d\n", iter,
    //       data_slice.colored[0]);

    // atomic based stop condition
    if (test_run && (data_slice.colored[0] >= graph.nodes)) {
      printf("Max iteration: %d\n", iter);
      return true;
    }

    // user defined stop condition
    if (!test_run && (iter == user_iter))
      return true;

    return false;
  }

  /**
   * @brief Routine to combine received data and local data
   * @tparam NUM_VERTEX_ASSOCIATES Number of data associated with each
   * transmition item, typed VertexT
   * @tparam NUM_VALUE__ASSOCIATES Number of data associated with each
   * transmition item, typed ValueT
   * @param  received_length The numver of transmition items received
   * @param[in] peer_ which peer GPU the data came from
   * \return cudaError_t error message(s), if any
   */
  template <int NUM_VERTEX_ASSOCIATES, int NUM_VALUE__ASSOCIATES>
  cudaError_t ExpandIncoming(SizeT &received_length, int peer_) {

    // ================ INCOMPLETE TEMPLATE - MULTIGPU ====================

    auto &data_slice = this->enactor->problem->data_slices[this->gpu_num][0];
    auto &enactor_slice =
        this->enactor
            ->enactor_slices[this->gpu_num * this->enactor->num_gpus + peer_];
    // auto iteration = enactor_slice.enactor_stats.iteration;
    // auto         &distances          =   data_slice.distances;

    auto expand_op =
        [] __host__ __device__(VertexT & key, const SizeT &in_pos,
                               VertexT *vertex_associate_ins,
                               ValueT *value__associate_ins) -> bool {
      // ValueT in_val  = value__associate_ins[in_pos];
      // ValueT old_val = atomicMin(distances + key, in_val);
      // if (old_val <= in_val)
      //     return false;
      return true;
    };

    cudaError_t retval =
        BaseIterationLoop::template ExpandIncomingBase<NUM_VERTEX_ASSOCIATES,
                                                       NUM_VALUE__ASSOCIATES>(
            received_length, peer_, expand_op);
    return retval;
  }
}; // end of colorIteration

/**
 * @brief Color enactor class.
 * @tparam _Problem Problem type we process on
 * @tparam ARRAY_FLAG Flags for util::Array1D used in the enactor
 * @tparam cudaHostRegisterFlag Flags for util::Array1D used in the enactor
 */
template <typename _Problem, util::ArrayFlag ARRAY_FLAG = util::ARRAY_NONE,
          unsigned int cudaHostRegisterFlag = cudaHostRegisterDefault>
class Enactor : public EnactorBase<typename _Problem::GraphT,
                                   typename _Problem::GraphT::VertexT,
                                   // types used for the operators,
                                   // e.g.: typename
                                   // _Problem::LabelT,
                                   typename _Problem::GraphT::ValueT,
                                   // types used for inter GPU
                                   // communication, e.g.: typename
                                   // _Problem::ValueT,
                                   ARRAY_FLAG, cudaHostRegisterFlag> {
public:
  typedef _Problem Problem;
  typedef typename Problem::SizeT SizeT;
  typedef typename Problem::VertexT VertexT;
  typedef typename Problem::GraphT GraphT;
  typedef typename GraphT::VertexT LabelT;
  typedef typename GraphT::ValueT ValueT;
  typedef EnactorBase<GraphT, LabelT, ValueT, ARRAY_FLAG, cudaHostRegisterFlag>
      BaseEnactor;
  typedef Enactor<Problem, ARRAY_FLAG, cudaHostRegisterFlag> EnactorT;
  typedef ColorIterationLoop<EnactorT> IterationT;

  Problem *problem;
  IterationT *iterations;

  /**
   * @brief color constructor
   */
  Enactor() : BaseEnactor("Color"), problem(NULL) {
    this->max_num_vertex_associates = 0;
    this->max_num_value__associates = 1;
  }

  /**
   * @brief hello destructor
   */
  virtual ~Enactor() { /*Release();*/
  }

  /*
   * @brief Releasing allocated memory space
   * @param target The location to release memory from
   * \return cudaError_t error message(s), if any
   */
  cudaError_t Release(util::Location target = util::LOCATION_ALL) {
    cudaError_t retval = cudaSuccess;
    GUARD_CU(BaseEnactor::Release(target));
    delete[] iterations;
    iterations = NULL;
    problem = NULL;
    return retval;
  }

  /**
   * @brief Initialize the problem.
   * @param[in] problem The problem object.
   * @param[in] target Target location of data
   * \return cudaError_t error message(s), if any
   */
  cudaError_t Init(Problem &problem, util::Location target = util::DEVICE) {
    cudaError_t retval = cudaSuccess;
    this->problem = &problem;

    // Lazy initialization
    GUARD_CU(BaseEnactor::Init(problem, Enactor_None, 2, NULL, target, false));
    for (int gpu = 0; gpu < this->num_gpus; gpu++) {
      GUARD_CU(util::SetDevice(this->gpu_idx[gpu]));
      auto &enactor_slice = this->enactor_slices[gpu * this->num_gpus + 0];
      auto &graph = problem.sub_graphs[gpu];
      GUARD_CU(enactor_slice.frontier.Allocate(graph.nodes, graph.edges,
                                               this->queue_factors));
    }

    iterations = new IterationT[this->num_gpus];
    for (int gpu = 0; gpu < this->num_gpus; gpu++) {
      GUARD_CU(iterations[gpu].Init(this, gpu));
    }

    GUARD_CU(this->Init_Threads(this, (CUT_THREADROUTINE) &
                                          (GunrockThread<EnactorT>)));
    return retval;
  }

  /**
   * @brief one run of hello, to be called within GunrockThread
   * @param thread_data Data for the CPU thread
   * \return cudaError_t error message(s), if any
   */
  cudaError_t Run(ThreadSlice &thread_data) {
    gunrock::app::Iteration_Loop<
        //       per element in the inter-GPU sub-frontiers
        0, 1, IterationT>(thread_data, iterations[thread_data.thread_num]);
    return cudaSuccess;
  }

  /**
   * @brief Reset enactor
...
   * @param[in] target Target location of data
   * \return cudaError_t error message(s), if any
   */
  cudaError_t Reset(util::Location target = util::DEVICE) {
    typedef typename GraphT::GpT GpT;
    cudaError_t retval = cudaSuccess;
    GUARD_CU(BaseEnactor::Reset(target));

    SizeT num_nodes = this->problem->data_slices[0][0].sub_graph[0].nodes;

    // In this case, we add a single `src` to the frontier
    for (int gpu = 0; gpu < this->num_gpus; gpu++) {
      if (this->num_gpus == 1) {
        this->thread_slices[gpu].init_size = num_nodes;
        for (int peer_ = 0; peer_ < this->num_gpus; peer_++) {
          auto &frontier =
              this->enactor_slices[gpu * this->num_gpus + peer_].frontier;
          frontier.queue_length = (peer_ == 0) ? num_nodes : 0;
          if (peer_ == 0) {

            util::Array1D<SizeT, VertexT> tmp;
            tmp.Allocate(num_nodes, target | util::HOST);
            for (SizeT i = 0; i < num_nodes; ++i) {
              tmp[i] = (VertexT)i % num_nodes;
            }
            GUARD_CU(tmp.Move(util::HOST, target));

            GUARD_CU(frontier.V_Q()->ForEach(
                tmp,
                [] __host__ __device__(VertexT & v, VertexT & i) { v = i; },
                num_nodes, target, 0));

            tmp.Release();
          }
        }
      } else {
      }
    }

    GUARD_CU(BaseEnactor::Sync());
    return retval;
  }

  /**
   * @brief Enacts a hello computing on the specified graph.
...
   * \return cudaError_t error message(s), if any
   */
  cudaError_t Enact() {
    cudaError_t retval = cudaSuccess;
    GUARD_CU(this->Run_Threads(this));
    util::PrintMsg("GPU Color Done.", this->flag & Debug);
    return retval;
  }
};

} // namespace color
} // namespace app
} // namespace gunrock

// Leave this at the end of the file
// Local Variables:
// mode:c++
// c-file-style: "NVIDIA"
// End:<|MERGE_RESOLUTION|>--- conflicted
+++ resolved
@@ -95,11 +95,9 @@
     auto &prohibit_size = data_slice.prohibit_size;
     auto &test_run = data_slice.test_run;
     auto &min_color = data_slice.min_color;
-    auto &loop_color = data_slice.loop_color;
     auto stream = oprtr_parameters.stream;
     util::Array1D<SizeT, VertexT> *null_frontier = NULL;
     auto null_ptr = null_frontier;
-    // curandGenerateUniform(gen, rand.GetPointer(util::DEVICE), graph.nodes);
     // --
     // Define operations
 
@@ -134,32 +132,6 @@
             temp = rand[u]; // compare against e-1
           }
 
-<<<<<<< HEAD
-          // max hash coloring
-          auto max_color = iteration * 2 + 1;
-          SizeT prohibit_offset = max * hash_size;
-          if ((hash_size != 0) && (!util::isValid(colors[max]))) {
-            for (int c = 1, n = 0; (c < max_color) || (n < hash_size);
-                 c++, n++) {
-              if (prohibit[prohibit_offset + n] != c) {
-                colors[max] = c;
-                break;
-              }
-            }
-          }
-          // min hash coloring
-          auto min_color = iteration * 2 + 2;
-          prohibit_offset = min * hash_size;
-          if ((hash_size != 0) && (!util::isValid(colors[min]))) {
-            for (int c = 1, n = 0; (c < iteration * 2 + 1) || (n < hash_size);
-                 c++, n++) {
-              if (prohibit[prohibit_offset + n] != c) {
-                colors[min] = c;
-                break;
-              }
-            }
-          }
-=======
           // hash coloring
 	  auto max_color = iteration * 2 + 1;
 	  auto min_color = iteration * 2 + 2;
@@ -182,7 +154,6 @@
 	if (c_min <= prohibit_size) 
 		colors[min] = c_min 	
 
->>>>>>> 0524a9da
           // if hash coloring fail because not enough space, fall back to
           // color by iteration
           if (!util::isValid(colors[max]))
@@ -403,24 +374,6 @@
                                       util::DEVICE, stream));
       GUARD_CU2(cudaStreamSynchronize(stream), "cudaStreamSynchronize failed");
 
-<<<<<<< HEAD
-      // optional resolution to make method exact solution
-      if (no_conflict == 1 || no_conflict == 2) {
-
-        // optinal coloring by hash function n * hash_size (non-exact)
-        if (hash_size != 0) {
-          GUARD_CU(frontier.V_Q()->ForAll(gen_op, graph.nodes * hash_size,
-                                          util::DEVICE, stream));
-          GUARD_CU2(cudaStreamSynchronize(stream),
-                    "cudaStreamSynchronize failed");
-        }
-
-        GUARD_CU(frontier.V_Q()->ForAll(resolve_op, frontier.queue_length,
-                                        util::DEVICE, stream));
-        GUARD_CU2(cudaStreamSynchronize(stream),
-                  "cudaStreamSynchronize failed");
-      }
-=======
     // optional resolution to make method exact solution
     if (no_conflict == 1 || no_conflict == 2) {
 
@@ -435,7 +388,6 @@
                                       util::DEVICE, stream));
 	GUARD_CU2(cudaStreamSynchronize(stream), "cudaStreamSynchronize failed");
      }
->>>>>>> 0524a9da
     }
 
     if (test_run) {
