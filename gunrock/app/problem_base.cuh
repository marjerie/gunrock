--- conflicted
+++ resolved
@@ -27,1771 +27,6 @@
 namespace gunrock {
 namespace app {
 
-<<<<<<< HEAD
-/**
- * @brief Enumeration of global frontier queue configurations
- */
-enum FrontierType {
-  VERTEX_FRONTIERS,  // O(n) ping-pong global vertex frontiers
-  EDGE_FRONTIERS,    // O(m) ping-pong global edge frontiers
-  MIXED_FRONTIERS    // O(n) global vertex frontier, O(m) global edge frontier
-};
-
-/**
- * @brief Graph slice structure which contains common graph structural data.
- *
- * @tparam SizeT    Type of unsigned integer to use for array indexing. (e.g.,
- * uint32)
- * @tparam VertexId Type of signed integer to use as vertex id (e.g., uint32)
- * @tparam Value    Type to use as vertex / edge associated values
- */
-template <typename VertexId, typename SizeT, typename Value>
-struct GraphSlice {
-  int num_gpus;         // Number of GPUs
-  int index;            // Slice index
-  VertexId nodes;       // Number of nodes in slice
-  SizeT edges;          // Number of edges in slice
-  SizeT inverse_edges;  // Number of inverse_edges in slice
-
-  Csr<VertexId, SizeT, Value> *graph;       // Pointer to CSR format subgraph
-  util::Array1D<SizeT, SizeT> row_offsets;  // CSR format row offset
-  util::Array1D<SizeT, VertexId> column_indices;  // CSR format column indices
-  util::Array1D<SizeT, SizeT> out_degrees;
-  util::Array1D<SizeT, SizeT> column_offsets;  // CSR format column offset
-  util::Array1D<SizeT, VertexId> row_indices;  // CSR format row indices
-  util::Array1D<SizeT, SizeT> in_degrees;
-  util::Array1D<SizeT, int>
-      partition_table;  // Partition number for vertices, local is always 0
-  util::Array1D<SizeT, VertexId>
-      convertion_table;  // IDs of vertices in their hosting partition
-  util::Array1D<SizeT, VertexId> original_vertex;  // Original IDs of vertices
-  util::Array1D<SizeT, SizeT>
-      in_counter;  // Incoming vertices counter from peers
-  util::Array1D<SizeT, SizeT> out_offset;   // Outgoing vertices offsets
-  util::Array1D<SizeT, SizeT> out_counter;  // Outgoing vertices counter
-  util::Array1D<SizeT, SizeT>
-      backward_offset;  // Backward offsets for partition and conversion tables
-  util::Array1D<SizeT, int>
-      backward_partition;  // Remote peers having the same vertices
-  util::Array1D<SizeT, VertexId>
-      backward_convertion;  // IDs of vertices in remote peers
-
-  /**
-   * @brief GraphSlice Constructor
-   *
-   * @param[in] index GPU index.
-   */
-  GraphSlice(int index)
-      : index(index), graph(NULL), num_gpus(0), nodes(0), edges(0) {
-    row_offsets.SetName("row_offsets");
-    column_indices.SetName("column_indices");
-    out_degrees.SetName("out_degrees");
-    column_offsets.SetName("column_offsets");
-    row_indices.SetName("row_indices");
-    in_degrees.SetName("in_degrees");
-    partition_table.SetName("partition_table");
-    convertion_table.SetName("convertion_table");
-    original_vertex.SetName("original_vertex");
-    in_counter.SetName("in_counter");
-    out_offset.SetName("out_offset");
-    out_counter.SetName("out_counter");
-    backward_offset.SetName("backward_offset");
-    backward_partition.SetName("backward_partition");
-    backward_convertion.SetName("backward_convertion");
-  }  // end GraphSlice(int index)
-
-  /**
-   * @brief GraphSlice Destructor to free all device memories.
-   */
-  virtual ~GraphSlice() { Release(); }
-
-  cudaError_t Release() {
-    cudaError_t retval = cudaSuccess;
-
-    // Set device (use slice index)
-    if (retval = util::SetDevice(index)) return retval;
-
-    // Release allocated host / device memory
-    if (retval = row_offsets.Release()) return retval;
-    if (retval = column_indices.Release()) return retval;
-    if (retval = out_degrees.Release()) return retval;
-    if (retval = column_offsets.Release()) return retval;
-    if (retval = row_indices.Release()) return retval;
-    if (retval = in_degrees.Release()) return retval;
-    if (retval = partition_table.Release()) return retval;
-    if (retval = convertion_table.Release()) return retval;
-    if (retval = original_vertex.Release()) return retval;
-    if (retval = in_counter.Release()) return retval;
-    if (retval = out_offset.Release()) return retval;
-    if (retval = out_counter.Release()) return retval;
-    if (retval = backward_offset.Release()) return retval;
-    if (retval = backward_partition.Release()) return retval;
-    if (retval = backward_convertion.Release()) return retval;
-
-    return retval;
-  }  // end ~GraphSlice()
-
-  /**
-   * @brief Initialize graph slice
-   *
-   * @param[in] stream_from_host    Whether to stream data from host
-   * @param[in] num_gpus            Number of GPUs
-   * @param[in] graph               Pointer to the sub graph
-   * @param[in] inverstgraph        Pointer to the invert graph
-   * @param[in] partition_table     The partition table
-   * @param[in] convertion_table    The conversion table
-   * @param[in] original_vertex     The original vertex table
-   * @param[in] in_counter          In_counters
-   * @param[in] out_offset          Out_offsets
-   * @param[in] out_counter         Out_counters
-   * @param[in] backward_offsets    Backward_offsets
-   * @param[in] backward_partition  The backward partition table
-   * @param[in] backward_convertion The backward conversion table
-   * \return cudaError_t            Object indicating the success of all CUDA
-   * function calls
-   */
-  cudaError_t Init(
-      bool stream_from_host, int num_gpus, Csr<VertexId, SizeT, Value> *graph,
-      Csr<VertexId, SizeT, Value> *inverstgraph, int *partition_table,
-      VertexId *convertion_table, VertexId *original_vertex, SizeT *in_counter,
-      SizeT *out_offset, SizeT *out_counter, SizeT *backward_offsets = NULL,
-      int *backward_partition = NULL, VertexId *backward_convertion = NULL) {
-    cudaError_t retval = cudaSuccess;
-
-    // Set local variables / array pointers
-    this->num_gpus = num_gpus;
-    this->graph = graph;
-    this->nodes = graph->nodes;
-    this->edges = graph->edges;
-    if (inverstgraph != NULL)
-      this->inverse_edges = inverstgraph->edges;
-    else
-      this->inverse_edges = 0;
-    if (partition_table != NULL)
-      this->partition_table.SetPointer(partition_table, nodes);
-    if (convertion_table != NULL)
-      this->convertion_table.SetPointer(convertion_table, nodes);
-    if (original_vertex != NULL)
-      this->original_vertex.SetPointer(original_vertex, nodes);
-    if (in_counter != NULL)
-      this->in_counter.SetPointer(in_counter, num_gpus + 1);
-    if (out_offset != NULL)
-      this->out_offset.SetPointer(out_offset, num_gpus + 1);
-    if (out_counter != NULL)
-      this->out_counter.SetPointer(out_counter, num_gpus + 1);
-    this->row_offsets.SetPointer(graph->row_offsets, nodes + 1);
-    this->column_indices.SetPointer(graph->column_indices, edges);
-    if (inverstgraph != NULL) {
-      this->column_offsets.SetPointer(inverstgraph->row_offsets, nodes + 1);
-      this->row_indices.SetPointer(inverstgraph->column_indices,
-                                   inverstgraph->edges);
-    }
-
-    // Set device using slice index
-    if (retval = util::SetDevice(index)) return retval;
-
-    // Allocate and initialize row_offsets
-    if (retval = this->row_offsets.Allocate(nodes + 1, util::DEVICE))
-      return retval;
-    if (retval = this->row_offsets.Move(util::HOST, util::DEVICE))
-      return retval;
-
-    // Allocate and initialize column_indices
-    if (retval = this->column_indices.Allocate(edges, util::DEVICE))
-      return retval;
-    if (retval = this->column_indices.Move(util::HOST, util::DEVICE))
-      return retval;
-
-    // Allocate out degrees for each node
-    if (retval = this->out_degrees.Allocate(nodes, util::DEVICE)) return retval;
-    // count number of out-going degrees for each node
-    util::MemsetMadVectorKernel<<<128, 128>>>(
-        this->out_degrees.GetPointer(util::DEVICE),
-        this->row_offsets.GetPointer(util::DEVICE),
-        this->row_offsets.GetPointer(util::DEVICE) + 1, (SizeT)-1, nodes);
-
-    if (inverstgraph != NULL) {
-      // Allocate and initialize column_offsets
-      if (retval = this->column_offsets.Allocate(nodes + 1, util::DEVICE))
-        return retval;
-      if (retval = this->column_offsets.Move(util::HOST, util::DEVICE))
-        return retval;
-
-      // Allocate and initialize row_indices
-      if (retval =
-              this->row_indices.Allocate(inverstgraph->edges, util::DEVICE))
-        return retval;
-      if (retval = this->row_indices.Move(util::HOST, util::DEVICE))
-        return retval;
-
-      if (retval = this->in_degrees.Allocate(nodes, util::DEVICE))
-        return retval;
-      // count number of in-going degrees for each node
-      util::MemsetMadVectorKernel<<<128, 128>>>(
-          this->in_degrees.GetPointer(util::DEVICE),
-          this->column_offsets.GetPointer(util::DEVICE),
-          this->column_offsets.GetPointer(util::DEVICE) + 1, (SizeT)-1, nodes);
-    }
-
-    // For multi-GPU cases
-    if (num_gpus > 1) {
-      // Allocate and initialize convertion_table
-      if (retval = this->partition_table.Allocate(nodes, util::DEVICE))
-        return retval;
-      if (partition_table != NULL)
-        if (retval = this->partition_table.Move(util::HOST, util::DEVICE))
-          return retval;
-
-      // Allocate and initialize convertion_table
-      if (retval = this->convertion_table.Allocate(nodes, util::DEVICE))
-        return retval;
-      if (convertion_table != NULL)
-        if (retval = this->convertion_table.Move(util::HOST, util::DEVICE))
-          return retval;
-
-      // Allocate and initialize original_vertex
-      if (retval = this->original_vertex.Allocate(nodes, util::DEVICE))
-        return retval;
-      if (original_vertex != NULL)
-        if (retval = this->original_vertex.Move(util::HOST, util::DEVICE))
-          return retval;
-
-      // If need backward information proration
-      if (backward_offsets != NULL) {
-        // Allocate and initialize backward_offset
-        this->backward_offset.SetPointer(backward_offsets, nodes + 1);
-        if (retval = this->backward_offset.Allocate(nodes + 1, util::DEVICE))
-          return retval;
-        if (retval = this->backward_offset.Move(util::HOST, util::DEVICE))
-          return retval;
-
-        // Allocate and initialize backward_partition
-        this->backward_partition.SetPointer(backward_partition,
-                                            backward_offsets[nodes]);
-        if (retval = this->backward_partition.Allocate(backward_offsets[nodes],
-                                                       util::DEVICE))
-          return retval;
-        if (retval = this->backward_partition.Move(util::HOST, util::DEVICE))
-          return retval;
-
-        // Allocate and initialize backward_convertion
-        this->backward_convertion.SetPointer(backward_convertion,
-                                             backward_offsets[nodes]);
-        if (retval = this->backward_convertion.Allocate(backward_offsets[nodes],
-                                                        util::DEVICE))
-          return retval;
-        if (retval = this->backward_convertion.Move(util::HOST, util::DEVICE))
-          return retval;
-      }
-    }  // end if num_gpu>1
-
-    return retval;
-  }  // end of Init(...)
-
-  /**
-   * @brief overloaded = operator
-   *
-   * @param[in] other GraphSlice to copy from
-   *
-   * \return GraphSlice& a copy of local GraphSlice
-   */
-  GraphSlice &operator=(GraphSlice other) {
-    num_gpus = other.num_gpus;
-    index = other.index;
-    nodes = other.nodes;
-    edges = other.edges;
-    graph = other.graph;
-    row_offsets = other.row_offsets;
-    column_indices = other.column_indices;
-    column_offsets = other.column_offsets;
-    row_indices = other.row_indices;
-    partition_table = other.partition_table;
-    convertion_table = other.convertion_table;
-    original_vertex = other.original_vertex;
-    in_counter = other.in_counter;
-    out_offset = other.out_offset;
-    out_counter = other.out_counter;
-    backward_offset = other.backward_offset;
-    backward_partition = other.backward_partition;
-    backward_convertion = other.backward_convertion;
-    return *this;
-  }  // end operator=()
-
-};  // end GraphSlice
-
-/**
- * @brief Base data slice structure which contains common data structural needed
- * for primitives.
- *
- * @tparam SizeT               Type of unsigned integer to use for array
- * indexing. (e.g., uint32)
- * @tparam VertexId            Type of signed integer to use as vertex id (e.g.,
- * uint32)
- * @tparam Value               Type to use as vertex / edge associated values
- */
-template <typename VertexId, typename SizeT, typename Value,
-          int MAX_NUM_VERTEX_ASSOCIATES, int MAX_NUM_VALUE__ASSOCIATES>
-struct DataSliceBase {
-  int num_gpus;       // Number of GPUs
-  int gpu_idx;        // GPU index
-  int wait_counter;   // Wait counter for iteration loop control
-  int gpu_mallocing;  // Whether GPU is in malloc
-  // int    num_vertex_associate; // Number of associate values in VertexId type
-  // for each vertex int    num_value__associate; // Number of associate values
-  // in Value type for each vertex
-  int num_stages;  // Number of stages
-  SizeT nodes;     // Number of vertices
-  SizeT edges;     // Number of edges
-  bool use_double_buffer;
-  typedef unsigned char MaskT;
-
-  util::Array1D<SizeT, VertexId>
-      *vertex_associate_in[2];  // Incoming VertexId type associate values
-  // util::Array1D<SizeT, VertexId*   >  *vertex_associate_ins [2]; // Device
-  // pointers to incoming VertexId type associate values
-  util::Array1D<SizeT, VertexId>
-      *vertex_associate_out;  // Outgoing VertexId type associate values
-  util::Array1D<SizeT, VertexId *>
-      vertex_associate_outs;  // Device pointers to outgoing VertexId type
-                              // associate values
-  // util::Array1D<SizeT, VertexId**  >   vertex_associate_outss  ; // Device
-  // pointers to device points to outgoing VertexId type associate values
-  util::Array1D<SizeT, VertexId *>
-      vertex_associate_orgs;  // Device pointers to original VertexId type
-                              // associate values
-  util::Array1D<SizeT, Value>
-      *value__associate_in[2];  // Incoming Value type associate values
-  // util::Array1D<SizeT, Value*      >  *value__associate_ins [2]; // Device
-  // pointers to incoming Value type associate values
-  util::Array1D<SizeT, Value>
-      *value__associate_out;  // Outgoing Value type associate values
-  util::Array1D<SizeT, Value *>
-      value__associate_outs;  // Device pointers to outgoing Value type
-                              // associate values
-  // util::Array1D<SizeT, Value**     >   value__associate_outss  ; // Device
-  // pointers to device pointers to outgoing Value type associate values
-  util::Array1D<SizeT, Value *>
-      value__associate_orgs;  // Device pointers to original Value type
-                              // associate values
-  util::Array1D<SizeT, SizeT>
-      out_length;  // Number of outgoing vertices to peers
-  util::Array1D<SizeT, SizeT>
-      in_length[2];  // Number of incoming vertices from peers
-  util::Array1D<SizeT, SizeT> in_length_out;
-  util::Array1D<SizeT, VertexId> in_iteration[2];  // Incoming iteration numbers
-  util::Array1D<SizeT, VertexId> *keys_in[2];      // Incoming vertices
-  util::Array1D<SizeT, VertexId *> keys_outs;      // Outgoing vertices
-  util::Array1D<SizeT, VertexId>
-      *keys_out;  // Device pointers to outgoing vertices
-  // util::Array1D<SizeT, SizeT       >  *keys_marker             ; // Markers
-  // to separate vertices to peer GPUs util::Array1D<SizeT, SizeT*      >
-  // keys_markers            ; // Device pointer to the markers
-
-  // util::Array1D<SizeT, SizeT       >  *visit_lookup            ; // Vertex
-  // lookup array util::Array1D<SizeT, VertexId    >  *valid_in                ;
-  // // Vertex valid in util::Array1D<SizeT, VertexId    >  *valid_out ; //
-  // Vertex valid out
-
-  util::Array1D<SizeT, cudaEvent_t *> events[4];  // GPU stream events arrays
-  util::Array1D<SizeT, bool *>
-      events_set[4];  // Whether the GPU stream events are set
-  util::Array1D<SizeT, int> wait_marker;       //
-  util::Array1D<SizeT, cudaStream_t> streams;  // GPU streams
-  util::Array1D<SizeT, int> stages;            // current stages of each streams
-  util::Array1D<SizeT, bool>
-      to_show;  // whether to show debug information for the streams
-  // util::Array1D<SizeT, char        >   make_out_array          ; //
-  // compressed data structure for make_out kernel util::Array1D<SizeT, char >
-  // *expand_incoming_array   ; // compressed data structure for expand_incoming
-  // kernel
-  util::Array1D<SizeT, VertexId> preds;  // predecessors of vertices
-  util::Array1D<SizeT, VertexId>
-      temp_preds;                         // temporary storages for predecessors
-  util::Array1D<SizeT, VertexId> labels;  // Used for source distance
-
-  // Frontier queues. Used to track working frontier.
-  util::DoubleBuffer<VertexId, SizeT, Value>
-      *frontier_queues;  // frontier queues
-  util::Array1D<SizeT, SizeT>
-      *scanned_edges;  // length / offsets for offsets of the frontier queues
-  util::Array1D<SizeT, unsigned char> *cub_scan_space;
-  util::Array1D<SizeT, MaskT> visited_mask;
-  util::Array1D<SizeT, int> latency_data;
-
-  // arrays used to track data race, containing info about pervious assigment
-  util::Array1D<SizeT, int> org_checkpoint;      // checkpoint number
-  util::Array1D<SizeT, VertexId *> org_d_out;    // d_out address
-  util::Array1D<SizeT, SizeT> org_offset1;       // offset1
-  util::Array1D<SizeT, SizeT> org_offset2;       // offset2
-  util::Array1D<SizeT, VertexId> org_queue_idx;  // queue index
-  util::Array1D<SizeT, int> org_block_idx;       // blockIdx.x
-  util::Array1D<SizeT, int> org_thread_idx;      // threadIdx.x
-
-  /**
-   * @brief DataSliceBase default constructor
-   */
-  DataSliceBase() {
-    // Assign default values
-    num_stages = 4;
-    // num_vertex_associate     = 0;
-    // num_value__associate     = 0;
-    gpu_idx = 0;
-    gpu_mallocing = 0;
-    use_double_buffer = false;
-
-    // Assign NULs to pointers
-    keys_out = NULL;
-    // keys_marker              = NULL;
-    keys_in[0] = NULL;
-    keys_in[1] = NULL;
-    // visit_lookup             = NULL;
-    // valid_in                 = NULL;
-    // valid_out                = NULL;
-    vertex_associate_in[0] = NULL;
-    vertex_associate_in[1] = NULL;
-    // vertex_associate_ins [0] = NULL;
-    // vertex_associate_ins [1] = NULL;
-    vertex_associate_out = NULL;
-    // vertex_associate_outs    = NULL;
-    value__associate_in[0] = NULL;
-    value__associate_in[1] = NULL;
-    // value__associate_ins [0] = NULL;
-    // value__associate_ins [1] = NULL;
-    value__associate_out = NULL;
-    // value__associate_outs    = NULL;
-    frontier_queues = NULL;
-    scanned_edges = NULL;
-    // cub_scan_space           = NULL;
-    // expand_incoming_array    = NULL;
-
-    // Assign names to arrays
-    keys_outs.SetName("keys_outs");
-    vertex_associate_outs.SetName("vertex_associate_outs");
-    value__associate_outs.SetName("value__associate_outs");
-    // vertex_associate_outss .SetName("vertex_associate_outss" );
-    // value__associate_outss .SetName("value__associate_outss" );
-    vertex_associate_orgs.SetName("vertex_associate_orgs");
-    value__associate_orgs.SetName("value__associate_orgs");
-    out_length.SetName("out_length");
-    in_length[0].SetName("in_length[0]");
-    in_length[1].SetName("in_length[1]");
-    in_length_out.SetName("in_length_out");
-    in_iteration[0].SetName("in_iteration[0]");
-    in_iteration[1].SetName("in_iteration[0]");
-    wait_marker.SetName("wait_marker");
-    // keys_markers           .SetName("keys_marker"            );
-    stages.SetName("stages");
-    to_show.SetName("to_show");
-    // make_out_array         .SetName("make_out_array"         );
-    streams.SetName("streams");
-    preds.SetName("preds");
-    temp_preds.SetName("temp_preds");
-    labels.SetName("labels");
-    visited_mask.SetName("visited_mask");
-    org_checkpoint.SetName("org_checkpoint");
-    org_d_out.SetName("org_d_out");
-    org_offset1.SetName("org_offset1");
-    org_offset2.SetName("org_offset2");
-    org_queue_idx.SetName("org_queue_idx");
-    org_block_idx.SetName("org_block_idx");
-    org_thread_idx.SetName("org_thread_idx");
-    latency_data.SetName("latency_data");
-
-    for (int i = 0; i < 4; i++) {
-      events[i].SetName("events[]");
-      events_set[i].SetName("events_set[]");
-    }
-  }  // end DataSliceBase()
-
-  /**
-   * @brief DataSliceBase default destructor to release host / device memory
-   */
-  virtual ~DataSliceBase() { Release(); }
-
-  cudaError_t Release() {
-    cudaError_t retval = cudaSuccess;
-    // Set device by index
-    if (retval = util::SetDevice(gpu_idx)) return retval;
-
-    // Release VertexId type incoming associate values and related pointers
-    if (vertex_associate_in[0] != NULL) {
-      for (int gpu = 0; gpu < num_gpus; gpu++) {
-        // for (int i = 0; i < MAX_NUM_VERTEX_ASSOCIATES; i++)
-        //{
-        //    if (retval = vertex_associate_in[0][gpu][i].Release()) return
-        //    retval; if (retval = vertex_associate_in[1][gpu][i].Release())
-        //    return retval;
-        //}
-        // delete[] vertex_associate_in[0][gpu];
-        // delete[] vertex_associate_in[1][gpu];
-        // vertex_associate_in [0][gpu] = NULL;
-        // vertex_associate_in [1][gpu] = NULL;
-        if (retval = vertex_associate_in[0][gpu].Release()) return retval;
-        if (retval = vertex_associate_in[1][gpu].Release()) return retval;
-      }
-      delete[] vertex_associate_in[0];
-      delete[] vertex_associate_in[1];
-      // delete[] vertex_associate_ins[0];
-      // delete[] vertex_associate_ins[1];
-      vertex_associate_in[0] = NULL;
-      vertex_associate_in[1] = NULL;
-      // vertex_associate_ins[0] = NULL;
-      // vertex_associate_ins[1] = NULL;
-    }
-
-    // Release Value type incoming associate values and related pointers
-    if (value__associate_in[0] != NULL) {
-      for (int gpu = 0; gpu < num_gpus; gpu++) {
-        // for (int i = 0; i < MAX_NUM_VALUE__ASSOCIATES; i++)
-        //{
-        //    if (retval = value__associate_in[0][gpu][i].Release()) return
-        //    retval; if (retval = value__associate_in[1][gpu][i].Release())
-        //    return retval;
-        //}
-        // delete[] value__associate_in[0][gpu];
-        // delete[] value__associate_in[1][gpu];
-        // value__associate_in [0][gpu] = NULL;
-        // value__associate_in [1][gpu] = NULL;
-        if (retval = value__associate_in[0][gpu].Release()) return retval;
-        if (retval = value__associate_in[1][gpu].Release()) return retval;
-      }
-      delete[] value__associate_in[0];
-      delete[] value__associate_in[1];
-      // delete[] value__associate_ins[0];
-      // delete[] value__associate_ins[1];
-      value__associate_in[0] = NULL;
-      value__associate_in[1] = NULL;
-      // value__associate_ins[0] = NULL;
-      // value__associate_ins[1] = NULL;
-    }
-
-    // Release incoming keys and related pointers
-    if (keys_in[0] != NULL) {
-      for (int gpu = 0; gpu < num_gpus; gpu++) {
-        if (retval = keys_in[0][gpu].Release()) return retval;
-        if (retval = keys_in[1][gpu].Release()) return retval;
-      }
-      delete[] keys_in[0];
-      delete[] keys_in[1];
-      keys_in[0] = NULL;
-      keys_in[1] = NULL;
-    }
-
-    /*if (visit_lookup != NULL)
-    {
-        for (int gpu = 0; gpu < num_gpus; gpu++)
-        {
-            if (retval = visit_lookup[gpu].Release()) return retval;
-        }
-        delete[] visit_lookup;
-        visit_lookup = NULL;
-    }
-
-    if (valid_in != NULL)
-    {
-        for (int gpu = 0; gpu < num_gpus; gpu++)
-        {
-            if (retval = valid_in[gpu].Release()) return retval;
-        }
-        delete[] valid_in;
-        valid_in = NULL;
-    }
-
-    if (valid_out != NULL)
-    {
-        for (int gpu = 0; gpu < num_gpus; gpu++)
-        {
-            if (retval = valid_out[gpu].Release()) return retval;
-        }
-        delete[] valid_out;
-        valid_out = NULL;
-    }*/
-
-    // Release outgoing keys and markers
-    // if (keys_marker != NULL)
-    //{
-    //    for (int gpu = 0; gpu < num_gpus; gpu++)
-    //    {
-    //        if (retval = keys_out   [gpu].Release()) return retval;
-    //        if (retval = keys_marker[gpu].Release()) return retval;
-    //    }
-    //    delete[] keys_out   ; keys_out    = NULL;
-    //    delete[] keys_marker; keys_marker = NULL;
-    //    if (retval = keys_markers.Release()) return retval;
-    //}
-
-    // Release VertexId type outgoing associate values and pointers
-    if (vertex_associate_out != NULL) {
-      for (int gpu = 0; gpu < num_gpus; gpu++) {
-        // for (int i = 0; i < MAX_NUM_VERTEX_ASSOCIATES; i++)
-        //    if (retval = vertex_associate_out[gpu][i].Release()) return
-        //    retval;
-        // delete[] vertex_associate_out[gpu];
-        vertex_associate_outs[gpu] = NULL;
-        if (retval = vertex_associate_out[gpu].Release()) return retval;
-      }
-      delete[] vertex_associate_out;
-      // delete[] vertex_associate_outs;
-      vertex_associate_out = NULL;
-      // vertex_associate_outs = NULL;
-      if (retval = vertex_associate_outs.Release()) return retval;
-    }
-
-    // Release Value type outgoing associate values and pointers
-    if (value__associate_out != NULL) {
-      for (int gpu = 0; gpu < num_gpus; gpu++) {
-        // for (int i = 0; i < MAX_NUM_VALUE__ASSOCIATES; i++)
-        //    if (retval = value__associate_out[gpu][i].Release()) return
-        //    retval;
-        // delete[] value__associate_out[gpu];
-        value__associate_outs[gpu] = NULL;
-        if (retval = value__associate_out[gpu].Release()) return retval;
-      }
-      delete[] value__associate_out;
-      // delete[] value__associate_outs;
-      value__associate_out = NULL;
-      // value__associate_outs = NULL;
-      if (retval = value__associate_outs.Release()) return retval;
-    }
-
-    // Release events and markers
-    for (int i = 0; i < 4; i++) {
-      if (events[i].GetPointer() != NULL)
-        for (int gpu = 0; gpu < num_gpus * 2; gpu++) {
-          for (int stage = 0; stage < num_stages; stage++)
-            if (retval = util::GRError(cudaEventDestroy(events[i][gpu][stage]),
-                                       "cudaEventDestroy failed", __FILE__,
-                                       __LINE__))
-              return retval;
-          delete[] events[i][gpu];
-          events[i][gpu] = NULL;
-          delete[] events_set[i][gpu];
-          events_set[i][gpu] = NULL;
-        }
-      if (retval = events[i].Release()) return retval;
-      if (retval = events_set[i].Release()) return retval;
-    }
-
-    // Release expand_incoming_arrays
-    // if (expand_incoming_array != NULL)
-    //{
-    //    for (int gpu = 0; gpu < num_gpus; gpu++)
-    //        if (retval = expand_incoming_array[gpu].Release()) return retval;
-    //    delete[] expand_incoming_array;
-    //    expand_incoming_array = NULL;
-    //}
-
-    // Release frontiers
-    if (frontier_queues != NULL) {
-      for (int gpu = 0; gpu <= num_gpus; gpu++) {
-        for (int i = 0; i < 2; ++i) {
-          if (retval = frontier_queues[gpu].keys[i].Release()) return retval;
-          if (retval = frontier_queues[gpu].values[i].Release()) return retval;
-        }
-      }
-      delete[] frontier_queues;
-      frontier_queues = NULL;
-    }
-
-    // Release scanned_edges
-    if (scanned_edges != NULL) {
-      for (int gpu = 0; gpu <= num_gpus; gpu++)
-        if (retval = scanned_edges[gpu].Release()) return retval;
-      delete[] scanned_edges;
-      scanned_edges = NULL;
-    }
-
-    /*if (cub_scan_space != NULL)
-    {
-        for (int gpu = 0; gpu <= num_gpus; gpu++)
-            if (retval = cub_scan_space[gpu].Release()) return retval;
-        delete[] cub_scan_space;
-        cub_scan_space = NULL;
-    }*/
-
-    // Release all other arrays
-    if (retval = keys_outs.Release()) return retval;
-    if (retval = in_length[0].Release()) return retval;
-    if (retval = in_length[1].Release()) return retval;
-    if (retval = in_length_out.Release()) return retval;
-    if (retval = in_iteration[0].Release()) return retval;
-    if (retval = in_iteration[1].Release()) return retval;
-    if (retval = wait_marker.Release()) return retval;
-    if (retval = out_length.Release()) return retval;
-    if (retval = vertex_associate_orgs.Release()) return retval;
-    if (retval = value__associate_orgs.Release()) return retval;
-    if (retval = streams.Release()) return retval;
-    if (retval = stages.Release()) return retval;
-    if (retval = to_show.Release()) return retval;
-    // if (retval = make_out_array.Release()) return retval;
-    if (retval = preds.Release()) return retval;
-    if (retval = temp_preds.Release()) return retval;
-    if (retval = labels.Release()) return retval;
-    if (retval = visited_mask.Release()) return retval;
-    if (retval = latency_data.Release()) return retval;
-
-    if (retval = org_checkpoint.Release()) return retval;
-    if (retval = org_d_out.Release()) return retval;
-    if (retval = org_offset1.Release()) return retval;
-    if (retval = org_offset2.Release()) return retval;
-    if (retval = org_queue_idx.Release()) return retval;
-    if (retval = org_block_idx.Release()) return retval;
-    if (retval = org_thread_idx.Release()) return retval;
-    return retval;
-  }  // end Release()
-
-  /**
-   * @brief Initiate DataSliceBase
-   *
-   * @param[in] num_gpus             Number of GPUs
-   * @param[in] gpu_idx              GPU index
-   * @param[in] use_double_buffer
-   * @param[in] graph                Pointer to the CSR formated sub-graph
-   * @param[in] num_in_nodes         Number of incoming vertices from peers
-   * @param[in] num_out_nodes        Number of outgoing vertices to peers
-   * @param[in] in_sizing            Preallocation factor for incoming /
-   * outgoing vertices
-   * @param[in] skip_makeout_selection
-   * \return                         Error occurred if any, otherwise
-   * cudaSuccess
-   */
-  cudaError_t Init(int num_gpus, int gpu_idx, bool use_double_buffer,
-                   Csr<VertexId, SizeT, Value> *graph, SizeT *num_in_nodes,
-                   SizeT *num_out_nodes, float in_sizing = 1.0,
-                   bool skip_makeout_selection = false) {
-    cudaError_t retval = cudaSuccess;
-    // Copy input values
-    this->num_gpus = num_gpus;
-    this->gpu_idx = gpu_idx;
-    this->use_double_buffer = use_double_buffer;
-    this->nodes = graph->nodes;
-    this->edges = graph->edges;
-    // this->num_vertex_associate = num_vertex_associate;
-    // this->num_value__associate = num_value__associate;
-
-    // Set device by index
-    if (retval = util::SetDevice(gpu_idx)) return retval;
-
-    // Allocate frontiers and scanned_edges
-    this->frontier_queues =
-        new util::DoubleBuffer<VertexId, SizeT, Value>[num_gpus + 1];
-    this->scanned_edges = new util::Array1D<SizeT, SizeT>[num_gpus + 1];
-    // this->cub_scan_space       = new util::Array1D<SizeT, unsigned
-    // char>[num_gpus + 1];
-    for (int i = 0; i < num_gpus + 1; i++) {
-      this->scanned_edges[i].SetName("scanned_edges[]");
-    }
-    if (retval = in_length[0].Allocate(num_gpus, util::HOST)) return retval;
-    if (retval = in_length[1].Allocate(num_gpus, util::HOST)) return retval;
-    if (retval =
-            in_length_out.Init(num_gpus, util::HOST | util::DEVICE, true,
-                               cudaHostAllocMapped | cudaHostAllocPortable))
-      return retval;
-    if (retval = in_iteration[0].Allocate(num_gpus, util::HOST)) return retval;
-    if (retval = in_iteration[1].Allocate(num_gpus, util::HOST)) return retval;
-    // if (retval = out_length  .Allocate(num_gpus, util::HOST | util::DEVICE))
-    // return retval;
-    if (retval = out_length.Init(num_gpus, util::HOST | util::DEVICE, true,
-                                 cudaHostAllocMapped | cudaHostAllocPortable))
-      ;
-    if (retval = vertex_associate_orgs.Allocate(MAX_NUM_VERTEX_ASSOCIATES,
-                                                util::HOST | util::DEVICE))
-      return retval;
-    if (retval = value__associate_orgs.Allocate(MAX_NUM_VALUE__ASSOCIATES,
-                                                util::HOST | util::DEVICE))
-      return retval;
-    if (retval = latency_data.Allocate(120 * 1024, util::HOST | util::DEVICE))
-      return retval;
-    for (SizeT i = 0; i < 120 * 1024; i++) latency_data[i] = rand();
-    if (retval = latency_data.Move(util::HOST, util::DEVICE)) return retval;
-
-    // Allocate / create event related variables
-    wait_marker.Allocate(num_gpus * 2);
-    stages.Allocate(num_gpus * 2);
-    to_show.Allocate(num_gpus * 2);
-    for (int gpu = 0; gpu < num_gpus; gpu++) {
-      wait_marker[gpu] = 0;
-    }
-    for (int i = 0; i < 4; i++) {
-      events[i].Allocate(num_gpus * 2);
-      events_set[i].Allocate(num_gpus * 2);
-      for (int gpu = 0; gpu < num_gpus * 2; gpu++) {
-        events[i][gpu] = new cudaEvent_t[num_stages];
-        events_set[i][gpu] = new bool[num_stages];
-        for (int stage = 0; stage < num_stages; stage++) {
-          if (retval = util::GRError(
-                  // cudaEventCreate(&(events[i][gpu][stage])),
-                  cudaEventCreateWithFlags(&(events[i][gpu][stage]),
-                                           cudaEventDisableTiming),
-                  "cudaEventCreate failed.", __FILE__, __LINE__))
-            return retval;
-          events_set[i][gpu][stage] = false;
-        }
-      }
-    }
-    for (int gpu = 0; gpu < num_gpus; gpu++) {
-      for (int i = 0; i < 2; i++) {
-        in_length[i][gpu] = 0;
-        in_iteration[i][gpu] = 0;
-      }
-    }
-
-    // visit_lookup            = new util::Array1D<SizeT, SizeT    > [num_gpus];
-    // valid_in                = new util::Array1D<SizeT, VertexId > [num_gpus];
-    // valid_out               = new util::Array1D<SizeT, VertexId > [num_gpus];
-
-    if (num_gpus == 1) return retval;
-    // Create incoming buffer on device
-    keys_in[0] = new util::Array1D<SizeT, VertexId>[num_gpus];
-    keys_in[1] = new util::Array1D<SizeT, VertexId>[num_gpus];
-    vertex_associate_in[0] = new util::Array1D<SizeT, VertexId>[num_gpus];
-    vertex_associate_in[1] = new util::Array1D<SizeT, VertexId>[num_gpus];
-    // vertex_associate_ins[0] = new util::Array1D<SizeT, VertexId*> [num_gpus];
-    // vertex_associate_ins[1] = new util::Array1D<SizeT, VertexId*> [num_gpus];
-    value__associate_in[0] = new util::Array1D<SizeT, Value>[num_gpus];
-    value__associate_in[1] = new util::Array1D<SizeT, Value>[num_gpus];
-    // value__associate_ins[0] = new util::Array1D<SizeT, Value   *> [num_gpus];
-    // value__associate_ins[1] = new util::Array1D<SizeT, Value   *> [num_gpus];
-    for (int gpu = 0; gpu < num_gpus; gpu++) {
-      for (int t = 0; t < 2; t++) {
-        SizeT num_in_node = num_in_nodes[gpu] * in_sizing;
-        // vertex_associate_in [t][gpu] =
-        //    new util::Array1D<SizeT, VertexId>[MAX_NUM_VERTEX_ASSOCIATES];
-        // for (int i = 0; i < MAX_NUM_VERTEX_ASSOCIATES; i++)
-        //{
-        //    vertex_associate_in [t][gpu][i].SetName("vertex_associate_in[]");
-        //    if (gpu == 0) continue;
-        //    if (retval = vertex_associate_in[t][gpu][i]
-        //        .Allocate(num_in_node, util::DEVICE))
-        //        return retval;
-        //}
-        vertex_associate_in[t][gpu].SetName("vertex_associate_in[][]");
-        if (retval = vertex_associate_in[t][gpu].Allocate(
-                num_in_node * MAX_NUM_VERTEX_ASSOCIATES, util::DEVICE))
-          return retval;
-
-        // value__associate_in [t][gpu] =
-        //    new util::Array1D<SizeT, Value   >[MAX_NUM_VALUE__ASSOCIATES];
-        // for (int i = 0; i < MAX_NUM_VALUE__ASSOCIATES; i++)
-        //{
-        //    value__associate_in[t][gpu][i].SetName("value__associate_ins[]");
-        //    if (gpu == 0) continue;
-        //    if (retval = value__associate_in[t][gpu][i]
-        //        .Allocate(num_in_node, util::DEVICE))
-        //        return retval;
-        //}
-        value__associate_in[t][gpu].SetName("vertex_associate_in[][]");
-        if (retval = value__associate_in[t][gpu].Allocate(
-                num_in_node * MAX_NUM_VALUE__ASSOCIATES, util::DEVICE))
-          return retval;
-
-        // vertex_associate_ins[t][gpu].SetName("vertex_associate_ins");
-        // if (retval = vertex_associate_ins[t][gpu].Allocate(
-        //    MAX_NUM_VERTEX_ASSOCIATES, util::DEVICE | util::HOST)) return
-        //    retval;
-        // for (int i = 0; i < MAX_NUM_VERTEX_ASSOCIATES; i++)
-        //    vertex_associate_ins[t][gpu][i] =
-        //        vertex_associate_in[t][gpu][i].GetPointer(util::DEVICE);
-        // if (retval = vertex_associate_ins[t][gpu].Move(util::HOST,
-        // util::DEVICE))
-        //    return retval;
-
-        // value__associate_ins[t][gpu].SetName("value__associate_ins");
-        // if (retval = value__associate_ins[t][gpu].Allocate(
-        //    MAX_NUM_VALUE__ASSOCIATES, util::DEVICE | util::HOST)) return
-        //    retval;
-        // for (int i = 0; i < MAX_NUM_VALUE__ASSOCIATES; i++)
-        //    value__associate_ins[t][gpu][i] =
-        //        value__associate_in[t][gpu][i].GetPointer(util::DEVICE);
-        // if (retval = value__associate_ins[t][gpu].Move(util::HOST,
-        // util::DEVICE))
-        //    return retval;
-
-        keys_in[t][gpu].SetName("keys_in");
-        if (gpu != 0)
-          if (retval = keys_in[t][gpu].Allocate(num_in_node, util::DEVICE))
-            return retval;
-      }
-    }
-
-    /*for (int gpu = 0; gpu < num_gpus; ++gpu)
-    {
-        SizeT num_in_node = num_in_nodes[gpu] * in_sizing;
-        SizeT num_out_node = num_out_nodes[gpu] * in_sizing;
-        visit_lookup[gpu].SetName("visit_lookup");
-        if (gpu != 0)
-            if (retval = visit_lookup[gpu].Allocate(num_out_node, util::DEVICE))
-                return retval;
-        valid_in[gpu].SetName("valid_in");
-        if (gpu != 0)
-            if (retval = valid_in[gpu].Allocate(num_in_node, util::DEVICE))
-                return retval;
-        valid_out[gpu].SetName("valid_out");
-        if (gpu != 0)
-            if (retval = valid_out[gpu].Allocate(num_in_node, util::DEVICE))
-                return retval;
-    }*/
-
-    // Allocate outgoing buffer on device
-    vertex_associate_out = new util::Array1D<SizeT, VertexId>[num_gpus];
-    // vertex_associate_outs = new util::Array1D<SizeT, VertexId*> [num_gpus];
-    value__associate_out = new util::Array1D<SizeT, Value>[num_gpus];
-    // value__associate_outs = new util::Array1D<SizeT, Value*   > [num_gpus];
-    // keys_marker           = new util::Array1D<SizeT, SizeT    > [num_gpus];
-    keys_out = new util::Array1D<SizeT, VertexId>[num_gpus];
-    // if (retval = vertex_associate_outss.Allocate(num_gpus, util::HOST |
-    // util::DEVICE)) return retval;
-    if (retval = vertex_associate_outs.Init(
-            num_gpus, util::HOST | util::DEVICE, true,
-            cudaHostAllocMapped | cudaHostAllocPortable))
-      return retval;
-    // if (retval = value__associate_outss.Allocate(num_gpus, util::HOST |
-    // util::DEVICE)) return retval;
-    if (retval = value__associate_outs.Init(
-            num_gpus, util::HOST | util::DEVICE, true,
-            cudaHostAllocMapped | cudaHostAllocPortable))
-      return retval;
-    // if (retval = keys_markers          .Allocate(num_gpus, util::HOST |
-    // util::DEVICE)) return retval; if (retval = keys_outs .Allocate(num_gpus,
-    // util::HOST | util::DEVICE)) return retval;
-    if (retval = keys_outs.Init(num_gpus, util::HOST | util::DEVICE, true,
-                                cudaHostAllocMapped | cudaHostAllocPortable))
-      return retval;
-    for (int gpu = 0; gpu < num_gpus; gpu++) {
-      // SizeT num_out_node = num_out_nodes[gpu] * in_sizing;
-      SizeT num_out_node = nodes * in_sizing;
-      // keys_marker[gpu].SetName("keys_marker[]");
-      // if (retval = keys_marker[gpu].Allocate(
-      //    num_out_nodes[num_gpus] * in_sizing, util::DEVICE)) return retval;
-      // keys_markers[gpu] = keys_marker[gpu].GetPointer(util::DEVICE);
-      keys_out[gpu].SetName("keys_out[]");
-      if (gpu != 0) {
-        if (retval = keys_out[gpu].Allocate(num_out_node, util::DEVICE))
-          return retval;
-        keys_outs[gpu] = keys_out[gpu].GetPointer(util::DEVICE);
-      }
-
-      // vertex_associate_out  [gpu] = new util::Array1D<SizeT, VertexId>
-      //    [MAX_NUM_VERTEX_ASSOCIATES];
-      vertex_associate_out[gpu].SetName("vertex_associate_outs[]");
-      // if (retval = vertex_associate_outs[gpu].Allocate(
-      //    MAX_NUM_VERTEX_ASSOCIATES, util::HOST | util::DEVICE)) return
-      //    retval;
-      // vertex_associate_outss[gpu] =
-      // vertex_associate_outs[gpu].GetPointer(util::DEVICE); for (int i = 0; i
-      // < MAX_NUM_VERTEX_ASSOCIATES; i++)
-      //{
-      //    vertex_associate_out[gpu][i].SetName("vertex_associate_out[][]");
-      //    if (gpu != 0)
-      //        if (retval = vertex_associate_out[gpu][i].Allocate(
-      //            num_out_node, util::DEVICE))
-      //            return retval;
-      //    vertex_associate_outs[gpu][i] =
-      //        vertex_associate_out[gpu][i].GetPointer(util::DEVICE);
-      //}
-      // if (retval = vertex_associate_outs[gpu].Move(util::HOST, util::DEVICE))
-      // return retval;
-      if (gpu != 0) {
-        if (retval = vertex_associate_out[gpu].Allocate(
-                num_out_node * MAX_NUM_VERTEX_ASSOCIATES, util::DEVICE))
-          return retval;
-        vertex_associate_outs[gpu] =
-            vertex_associate_out[gpu].GetPointer(util::DEVICE);
-      }
-
-      // value__associate_out [gpu] = new util::Array1D<SizeT, Value>
-      //    [MAX_NUM_VALUE__ASSOCIATES];
-      value__associate_out[gpu].SetName("value__associate_outs[]");
-      // if (retval = value__associate_outs[gpu].Allocate(
-      //    MAX_NUM_VALUE__ASSOCIATES, util::HOST | util::DEVICE)) return
-      //    retval;
-      // value__associate_outss[gpu] =
-      // value__associate_outs[gpu].GetPointer(util::DEVICE); for (int i = 0; i
-      // < MAX_NUM_VALUE__ASSOCIATES; i++)
-      //{
-      //    value__associate_out[gpu][i].SetName("value__associate_out[][]");
-      //    if (gpu != 0)
-      //        if (retval = value__associate_out[gpu][i].Allocate(num_out_node,
-      //        util::DEVICE))
-      //            return retval;
-      //    value__associate_outs[gpu][i] =
-      //        value__associate_out[gpu][i].GetPointer(util::DEVICE);
-      //}
-      // if (retval = value__associate_outs[gpu].Move(util::HOST, util::DEVICE))
-      // return retval;
-      if (gpu != 0) {
-        if (retval = value__associate_out[gpu].Allocate(
-                num_out_node * MAX_NUM_VALUE__ASSOCIATES, util::DEVICE))
-          return retval;
-        value__associate_outs[gpu] =
-            value__associate_out[gpu].GetPointer(util::DEVICE);
-      }
-      if (skip_makeout_selection && gpu == 1) break;
-    }
-    if (skip_makeout_selection) {
-      for (int gpu = 2; gpu < num_gpus; gpu++) {
-        keys_out[gpu].SetPointer(keys_out[1].GetPointer(util::DEVICE),
-                                 keys_out[1].GetSize(), util::DEVICE);
-        keys_outs[gpu] = keys_out[gpu].GetPointer(util::DEVICE);
-
-        vertex_associate_out[gpu].SetPointer(
-            vertex_associate_out[1].GetPointer(util::DEVICE),
-            vertex_associate_out[1].GetSize(), util::DEVICE);
-        vertex_associate_outs[gpu] =
-            vertex_associate_out[gpu].GetPointer(util::DEVICE);
-
-        value__associate_out[gpu].SetPointer(
-            value__associate_out[1].GetPointer(util::DEVICE),
-            value__associate_out[1].GetSize(), util::DEVICE);
-        value__associate_outs[gpu] =
-            value__associate_out[gpu].GetPointer(util::DEVICE);
-      }
-    }
-    // if (retval = keys_markers          .Move(util::HOST, util::DEVICE))
-    // return retval;
-    if (retval = keys_outs.Move(util::HOST, util::DEVICE)) return retval;
-    if (retval = vertex_associate_outs.Move(util::HOST, util::DEVICE))
-      return retval;
-    if (retval = value__associate_outs.Move(util::HOST, util::DEVICE))
-      return retval;
-
-    // Allocate make_out_array and expand_incoming array
-    // if (retval = make_out_array.Allocate(
-    //     sizeof(SizeT*   ) * num_gpus +
-    //     sizeof(VertexId*) * num_gpus +
-    //     sizeof(VertexId*) * MAX_NUM_VERTEX_ASSOCIATES +
-    //     sizeof(Value*   ) * MAX_NUM_VALUE__ASSOCIATES +
-    //     sizeof(VertexId*) * MAX_NUM_VERTEX_ASSOCIATES * num_gpus +
-    //     sizeof(Value*   ) * MAX_NUM_VALUE__ASSOCIATES * num_gpus +
-    //     sizeof(SizeT    ) * num_gpus,
-    //     util::HOST | util::DEVICE)) return retval;
-    // expand_incoming_array = new util::Array1D<SizeT, char>[num_gpus];
-    // for (int i = 0; i < num_gpus; i++)
-    //{
-    //    expand_incoming_array[i].SetName("expand_incoming_array[]");
-    //    if (retval = expand_incoming_array[i].Allocate(
-    //         sizeof(Value*   ) * MAX_NUM_VERTEX_ASSOCIATES * 2 +
-    //         sizeof(VertexId*) * MAX_NUM_VALUE__ASSOCIATES * 2,
-    //         util::HOST | util::DEVICE)) return retval;
-    //}
-
-    return retval;
-  }  // end Init(..)
-
-  /**
-   * @brief Performs reset work needed for DataSliceBase. Must be called prior
-   * to each search
-   *
-   * @param[in] frontier_type      The frontier type (i.e., edge/vertex/mixed)
-   * @param[in] graph_slice        Pointer to the corresponding graph slice
-   * @param[in] queue_sizing       Sizing scaling factor for work queue
-   * allocation. 1.0 by default. Reserved for future use.
-   * @param[in] _USE_DOUBLE_BUFFER Whether to use double buffer
-   * @param[in] queue_sizing1      Scaling factor for frontier_queue1
-   * @param[in] skip_scanned_edges
-   *
-   * \return cudaError_t object which indicates the success of all CUDA function
-   * calls.
-   */
-  cudaError_t Reset(FrontierType frontier_type,
-                    GraphSlice<VertexId, SizeT, Value> *graph_slice,
-                    double queue_sizing = 2.0, bool _USE_DOUBLE_BUFFER = false,
-                    double queue_sizing1 = -1.0,
-                    bool skip_scanned_edges = false) {
-    // printf("DataSliceBase reset, queue_sizing = %lf, %lf, nodes = %lld, edges
-    // = %lld\n",
-    //    queue_sizing, queue_sizing1,
-    //    (long long)graph_slice -> nodes, (long long)graph_slice -> edges);
-
-    cudaError_t retval = cudaSuccess;
-    if (retval = util::SetDevice(gpu_idx)) return retval;
-    for (int gpu = 0; gpu < num_gpus * 2; gpu++) wait_marker[gpu] = 0;
-    for (int i = 0; i < 4; i++)
-      for (int gpu = 0; gpu < num_gpus * 2; gpu++)
-        for (int stage = 0; stage < num_stages; stage++)
-          events_set[i][gpu][stage] = false;
-    for (int gpu = 0; gpu < num_gpus; gpu++)
-      for (int i = 0; i < 2; i++) in_length[i][gpu] = 0;
-    for (int peer = 0; peer < num_gpus; peer++) out_length[peer] = 1;
-
-    SizeT max_queue_length = 0;
-
-    for (int peer = 0; peer < num_gpus; peer++) out_length[peer] = 1;
-    if (queue_sizing1 < 0) queue_sizing1 = queue_sizing;
-
-    //
-    // Allocate frontier queues if necessary
-    //
-
-    // Determine frontier queue sizes
-    SizeT new_frontier_elements[2] = {0, 0};
-    // if (num_gpus > 1) util::cpu_mt::PrintCPUArray<int, SizeT>("in_counter",
-    // graph_slice->in_counter.GetPointer(util::HOST), num_gpus + 1, gpu_idx);
-
-    for (int peer = 0; peer < (num_gpus > 1 ? num_gpus + 1 : 1); peer++)
-      for (int i = 0; i < 2; i++) {
-        double queue_sizing_ = i == 0 ? queue_sizing : queue_sizing1;
-        switch (frontier_type) {
-          case VERTEX_FRONTIERS:
-            // O(n) ping-pong global vertex frontiers
-            new_frontier_elements[0] =
-                ((num_gpus > 1) ? graph_slice->in_counter[peer]
-                                : graph_slice->nodes) *
-                    queue_sizing_ +
-                2;
-            new_frontier_elements[1] = new_frontier_elements[0];
-            break;
-
-          case EDGE_FRONTIERS:
-            // O(m) ping-pong global edge frontiers
-            new_frontier_elements[0] = graph_slice->edges * queue_sizing_ + 2;
-            new_frontier_elements[1] = new_frontier_elements[0];
-            break;
-
-          case MIXED_FRONTIERS:
-            // O(n) global vertex frontier, O(m) global edge frontier
-            new_frontier_elements[0] =
-                ((num_gpus > 1) ? graph_slice->in_counter[peer]
-                                : graph_slice->nodes) *
-                    queue_sizing_ +
-                2;
-            new_frontier_elements[1] = graph_slice->edges * queue_sizing_ + 2;
-            break;
-        }
-
-        // printf("new_frontier_elements = %d, %d\n", new_frontier_elements[0],
-        // new_frontier_elements[1]);
-        // if froniter_queue is not big enough
-        if (frontier_queues[peer].keys[i].GetSize() <
-            new_frontier_elements[i]) {
-          // If previously allocated
-          if (frontier_queues[peer].keys[i].GetPointer(util::DEVICE) != NULL &&
-              frontier_queues[peer].keys[i].GetSize() != 0) {
-            if (retval = frontier_queues[peer].keys[i].EnsureSize(
-                    new_frontier_elements[i]))
-              return retval;
-          } else {
-            if (retval = frontier_queues[peer].keys[i].Allocate(
-                    new_frontier_elements[i], util::DEVICE))
-              return retval;
-          }
-
-          // If use double buffer
-          if (_USE_DOUBLE_BUFFER) {
-            if (frontier_queues[peer].values[i].GetPointer(util::DEVICE) !=
-                    NULL &&
-                frontier_queues[peer].values[i].GetSize() != 0) {
-              if (retval = frontier_queues[peer].values[i].EnsureSize(
-                      new_frontier_elements[i]))
-                return retval;
-            } else {
-              if (retval = frontier_queues[peer].values[i].Allocate(
-                      new_frontier_elements[i], util::DEVICE))
-                return retval;
-            }
-          }
-
-        }  // end if
-
-        if (new_frontier_elements[0] > max_queue_length)
-          max_queue_length = new_frontier_elements[0];
-        if (new_frontier_elements[1] > max_queue_length)
-          max_queue_length = new_frontier_elements[1];
-
-        if (i == 1 || skip_scanned_edges) continue;
-
-        // Allocate scanned_edges
-        SizeT max_elements = new_frontier_elements[0];
-        if (new_frontier_elements[1] > max_elements)
-          max_elements = new_frontier_elements[1];
-        if (scanned_edges[peer].GetSize() < max_elements) {
-          if (scanned_edges[peer].GetPointer(util::DEVICE) != NULL &&
-              scanned_edges[peer].GetSize() != 0) {
-            if (retval = scanned_edges[peer].EnsureSize(max_elements))
-              return retval;
-          } else {
-            if (retval =
-                    scanned_edges[peer].Allocate(max_elements, util::DEVICE))
-              return retval;
-          }
-        }
-
-        /*SizeT cub_request_size = 0;
-        cub::DeviceScan::ExclusiveSum(NULL, cub_request_size,
-        froniter_queue.keys[0], froniter_queue.keys[0], max_queue_length); if
-        (cub_scan_space[peer].GetSize() < cub_request_size)
-        {
-            if (cub_scan_space[peer].GetPointer(util::DEVICE) != NULL &&
-        cub_scan_space[peer].GetSize() != 0)
-            {
-                if (retval = cub_scan_space[peer].EnsureSize(cub_request_size))
-                    return retval;
-            } else {
-                if (retval = cub_scan_space[peer].Allocate(cub_request_size,
-        util::DEVICE)) return retval;
-            }
-        }*/
-        // return retval;
-      }
-
-    if (TO_TRACK) {
-      if (retval = org_checkpoint.Allocate(max_queue_length, util::DEVICE))
-        return retval;
-      if (retval = org_d_out.Allocate(max_queue_length, util::DEVICE))
-        return retval;
-      if (retval = org_offset1.Allocate(max_queue_length, util::DEVICE))
-        return retval;
-      if (retval = org_offset2.Allocate(max_queue_length, util::DEVICE))
-        return retval;
-      if (retval = org_queue_idx.Allocate(max_queue_length, util::DEVICE))
-        return retval;
-      if (retval = org_block_idx.Allocate(max_queue_length, util::DEVICE))
-        return retval;
-      if (retval = org_thread_idx.Allocate(max_queue_length, util::DEVICE))
-        return retval;
-    }
-
-    return retval;
-  }  // end Reset(...)
-
-};  // end DataSliceBase
-
-/**
- * @brief Base test parameter structure
- */
-struct TestParameter_Base {
- public:
-  json_spirit::mObject info;  // JSON information storing running stats
-  bool g_quiet;             // Don't print anything unless specifically directed
-  bool g_quick;             // Whether or not to skip CPU based computation
-  bool g_stream_from_host;  // Whether or not to use stream data from host
-  bool g_undirected;        // Whether or not to use undirected graph
-  bool instrumented;  // Whether or not to collect instrumentation from kernels
-  bool debug;         // Whether or not to use debug mode
-  bool size_check;    // Whether or not to enable size_check
-  bool mark_predecessors;   // Whether or not to mark src-distance vs. parent
-                            // vertices
-  bool enable_idempotence;  // Whether or not to enable idempotent operation
-  void *graph;              // Pointer to the input CSR graph
-  long long *src;           // Source vertex IDs
-  int max_grid_size;        // maximum grid size (0: leave it up to the enactor)
-  int num_gpus;             // Number of GPUs for multi-GPU enactor to use
-  double max_queue_sizing;  // Maximum size scaling factor for work queues
-                            // (e.g., 1.0 creates n and m-element vertex and
-                            // edge frontiers).
-  double max_in_sizing;  // Maximum size scaling factor for data communication
-  void *context;         // GPU context array used by MordernGPU
-  std::string partition_method;  // Partition method
-  int *gpu_idx;                  // Array of GPU indices
-  cudaStream_t *streams;         // Array of GPU streams
-  float partition_factor;        // Partition factor
-  int partition_seed;            // Partition seed
-  int iterations;                // Number of repeats
-  std::string traversal_mode;    // Load-balanced or Dynamic cooperative
-
-  /**
-   * @brief TestParameter_Base constructor
-   */
-  TestParameter_Base() {
-    // Assign default values
-    g_quiet = false;
-    g_quick = false;
-    g_stream_from_host = false;
-    g_undirected = false;
-    instrumented = false;
-    debug = false;
-    size_check = true;
-    graph = NULL;
-    src = NULL;
-    max_grid_size = 0;
-    num_gpus = 1;
-    max_queue_sizing = 1.0;
-    max_in_sizing = 1.0;
-    context = NULL;
-    partition_method = "random";
-    gpu_idx = NULL;
-    streams = NULL;
-    partition_factor = -1;
-    partition_seed = -1;
-    iterations = 1;
-    traversal_mode = "LB";
-  }  // end TestParameter_Base()
-
-  /**
-   * @brief TestParameter_Base destructor
-   */
-  ~TestParameter_Base() {
-    // Clear pointers
-    graph = NULL;
-    context = NULL;
-    gpu_idx = NULL;
-    streams = NULL;
-  }  // end ~TestParameter_Base()
-
-  /**
-   * @brief Utility function to print parameters for debugging
-   */
-  void PrintParameters() {
-    using std::cout;
-    using std::endl;
-
-    cout << endl << "______________________________" << endl;
-    cout << "==> Test Parameters:  " << endl;
-    cout << "g_quiet:            \t" << g_quiet << endl;
-    cout << "g_quick:            \t" << g_quick << endl;
-    cout << "g_stream_from_host: \t" << g_stream_from_host << endl;
-    cout << "g_undirected:       \t" << g_undirected << endl;
-    cout << "instrumented:       \t" << instrumented << endl;
-    cout << "debug:              \t" << debug << endl;
-    cout << "size_check:         \t" << size_check << endl;
-    cout << "mark_predecessors:  \t" << mark_predecessors << endl;
-    cout << "enable_idempotence: \t" << enable_idempotence << endl;
-    cout << "src:                \t" << src << endl;
-    cout << "max_grid_size:      \t" << max_grid_size << endl;
-    cout << "num_gpus:           \t" << num_gpus << endl;
-    cout << "max_queue_sizing:   \t" << max_queue_sizing << endl;
-    cout << "max_in_sizing:      \t" << max_in_sizing << endl;
-    cout << "partition_method:   \t" << partition_method << endl;
-    cout << "partition_factor:   \t" << partition_factor << endl;
-    cout << "partition_seed:     \t" << partition_seed << endl;
-    cout << "iterations:         \t" << iterations << endl;
-    cout << "traversal_mode:     \t" << traversal_mode << endl;
-    cout << "------------------------------" << endl << endl;
-  }
-
-  /**
-   * @brief Utility function to print collected info
-   */
-  void PrintInfo() {
-    json_spirit::write_stream(json_spirit::mValue(info), std::cout,
-                              json_spirit::pretty_print);
-  }
-
-  /**
-   * @brief Initialization process for TestParameter_Base
-   *
-   * @param[in] args Command line arguments
-   */
-  void Init(util::CommandLineArgs &args) {
-    bool disable_size_check = true;
-
-    // Get settings from command line arguments
-    instrumented = args.CheckCmdLineFlag("instrumented");
-    disable_size_check = args.CheckCmdLineFlag("disable-size-check");
-    size_check = !disable_size_check;
-    debug = args.CheckCmdLineFlag("v");
-    g_quick = args.CheckCmdLineFlag("quick");
-    g_undirected = args.CheckCmdLineFlag("undirected");
-    args.GetCmdLineArgument("queue-sizing", max_queue_sizing);
-    args.GetCmdLineArgument("in-sizing", max_in_sizing);
-    args.GetCmdLineArgument("grid-size", max_grid_size);
-    args.GetCmdLineArgument("partition-factor", partition_factor);
-    args.GetCmdLineArgument("partition-seed", partition_seed);
-    args.GetCmdLineArgument("iteration-num", iterations);
-    if (args.CheckCmdLineFlag("partition-method"))
-      args.GetCmdLineArgument("partition-method", partition_method);
-  }  // end Init(..)
-};
-
-/**
- * @brief Base problem structure.
- *
- * @tparam _VertexId            Type of signed integer to use as vertex id
- * (e.g., uint32)
- * @tparam _SizeT               Type of unsigned integer to use for array
- * indexing. (e.g., uint32)
- * @tparam _USE_DOUBLE_BUFFER   Boolean type parameter which defines whether to
- * use double buffer
- * @tparam _MARK_PREDCESSORS    Whether or not to mark predecessors for vertices
- * @tparam _ENABLE_IDEMPOTENCE  Whether or not to use idempotent
- * @tparam _USE_DOUBLE_BUFFER   Whether or not to use double buffer for frontier
- * queues
- * @tparam _ENABLE_BACKWARD     Whether or not to use backward propagation
- * @tparam _KEEP_ORDER          Whether or not to keep vertices order after
- * partitioning
- * @tparam _KEEP_NODE_NUM       Whether or not to keep vertex IDs after
- * partitioning
- */
-template <typename _VertexId, typename _SizeT, typename _Value,
-          bool _MARK_PREDECESSORS,
-          bool _ENABLE_IDEMPOTENCE>  //,
-                                     // bool        _USE_DOUBLE_BUFFER,
-// bool        _ENABLE_BACKWARD = false,
-// bool        _KEEP_ORDER      = false,
-// bool        _KEEP_NODE_NUM   = false >
-struct ProblemBase {
-  typedef _VertexId VertexId;
-  typedef _SizeT SizeT;
-  typedef _Value Value;
-  static const bool MARK_PREDECESSORS = _MARK_PREDECESSORS;
-  static const bool ENABLE_IDEMPOTENCE = _ENABLE_IDEMPOTENCE;
-  // static const bool           USE_DOUBLE_BUFFER  = _USE_DOUBLE_BUFFER ;
-  // static const bool           ENABLE_BACKWARD    = _ENABLE_BACKWARD   ;
-  bool use_double_buffer;
-  bool enable_backward;
-  bool keep_order;
-  bool keep_node_num;
-  bool skip_makeout_selection;
-  bool unified_receive;
-  bool use_inv_graph;
-  bool undirected;
-
-  /**
-   * Load instruction cache-modifier const defines.
-   */
-  static const util::io::ld::CacheModifier QUEUE_READ_MODIFIER =
-      util::io::ld::cg;  // Load instruction cache-modifier for reading incoming
-                         // frontier vertex-ids. Valid on SM2.0 or newer
-  static const util::io::ld::CacheModifier COLUMN_READ_MODIFIER =
-      util::io::ld::NONE;  // Load instruction cache-modifier for reading CSR
-                           // column-indices.
-  static const util::io::ld::CacheModifier EDGE_VALUES_READ_MODIFIER =
-      util::io::ld::NONE;  // Load instruction cache-modifier for reading edge
-                           // values.
-  static const util::io::ld::CacheModifier ROW_OFFSET_ALIGNED_READ_MODIFIER =
-      util::io::ld::cg;  // Load instruction cache-modifier for reading CSR
-                         // row-offsets (8-byte aligned)
-  static const util::io::ld::CacheModifier ROW_OFFSET_UNALIGNED_READ_MODIFIER =
-      util::io::ld::NONE;  // Load instruction cache-modifier for reading CSR
-                           // row-offsets (4-byte aligned)
-  static const util::io::st::CacheModifier QUEUE_WRITE_MODIFIER =
-      util::io::st::cg;  // Store instruction cache-modifier for writing
-                         // outgoing frontier vertex-ids. Valid on SM2.0 or
-                         // newer
-
-  // Members
-  int num_gpus;  // Number of GPUs to be sliced over
-  int *gpu_idx;  // GPU indices
-  SizeT nodes;   // Number of vertices in the graph
-  SizeT edges;   // Number of edges in the graph
-  GraphSlice<VertexId, SizeT, Value> *
-      *graph_slices;  // Set of graph slices (one for each GPU)
-  Csr<VertexId, SizeT, Value>
-      *sub_graphs;  // Subgraphs for multi-GPU implementation
-  Csr<VertexId, SizeT, Value> *inv_subgraphs;  // inverse subgraphs
-  Csr<VertexId, SizeT, Value> *org_graph;      // Original graph
-  PartitionerBase<VertexId, SizeT,
-                  Value>   //, _ENABLE_BACKWARD, _KEEP_ORDER, _KEEP_NODE_NUM>
-      *partitioner;        // Partitioner
-  int **partition_tables;  // Partition tables indicating which GPU the vertices
-                           // are hosted
-  VertexId **convertion_tables;  // Conversions tables indicating vertex IDs on
-                                 // local / remote GPUs
-  VertexId **original_vertexes;  // Vertex IDs in the original graph
-  SizeT **in_counter;            // Number of in vertices
-  SizeT **out_offsets;           // Out offsets for data communication
-  SizeT **out_counter;           // Number of out vertices
-  SizeT **backward_offsets;      // Offsets for backward propagation
-  int **backward_partitions;     // Partition tables for backward propagation
-  VertexId *
-      *backward_convertions;  // Conversion tables for backward propagation
-
-  // Methods
-
-  /**
-   * @brief ProblemBase default constructor
-   */
-  ProblemBase(bool _use_double_buffer, bool _enable_backward, bool _keep_order,
-              bool _keep_node_num, bool _skip_makeout_selection = false,
-              bool _unified_receive = false, bool _use_inv_graph = false,
-              bool _undirected = false)
-      : num_gpus(0),
-        gpu_idx(NULL),
-        nodes(0),
-        edges(0),
-        graph_slices(NULL),
-        sub_graphs(NULL),
-        org_graph(NULL),
-        partitioner(NULL),
-        partition_tables(NULL),
-        convertion_tables(NULL),
-        original_vertexes(NULL),
-        in_counter(NULL),
-        out_offsets(NULL),
-        out_counter(NULL),
-        backward_offsets(NULL),
-        backward_partitions(NULL),
-        backward_convertions(NULL),
-        use_double_buffer(_use_double_buffer),
-        enable_backward(_enable_backward),
-        keep_order(_keep_order),
-        keep_node_num(_keep_node_num),
-        skip_makeout_selection(_skip_makeout_selection),
-        unified_receive(_unified_receive),
-        use_inv_graph(_use_inv_graph),
-        undirected(_undirected) {}  // end ProblemBase()
-
-  /**
-   * @brief ProblemBase default destructor to free all graph slices allocated.
-   */
-  virtual ~ProblemBase() { Release(); }
-
-  cudaError_t Release() {
-    cudaError_t retval = cudaSuccess;
-    // Cleanup graph slices on the heap
-    if (graph_slices != NULL) {
-      for (int i = 0; i < num_gpus; ++i) {
-        if (retval = graph_slices[i]->Release()) return retval;
-        delete graph_slices[i];
-        graph_slices[i] = NULL;
-      }
-      delete[] graph_slices;
-      graph_slices = NULL;
-    }
-    if (partitioner != NULL) {
-      if (retval = partitioner->Release()) return retval;
-      delete partitioner;
-      partitioner = NULL;
-    }
-    if (gpu_idx != NULL) {
-      delete[] gpu_idx;
-      gpu_idx = NULL;
-    }
-    return retval;
-  }  // end ~ProblemBase()
-
-  /**
-   * @brief Get the GPU index for a specified vertex id.
-   *
-   * @tparam VertexId Type of signed integer to use as vertex id
-   * @param[in] vertex Vertex Id to search
-   * \return Index of the GPU that owns the neighbor list of the specified
-   * vertex
-   */
-  // template <typename VertexId>
-  int GpuIndex(VertexId vertex) {
-    if (num_gpus <= 1) {
-      // Special case for only one GPU, which may be set as with
-      // an ordinal other than 0.
-      return graph_slices[0]->index;
-    } else {
-      return partition_tables[0][vertex];
-    }
-  }
-
-  /**
-   * @brief Get the row offset for a specified vertex id.
-   *
-   * @tparam VertexId Type of signed integer to use as vertex id
-   * @param[in] vertex Vertex Id to search
-   * \return Row offset of the specified vertex. If a single GPU is used,
-   * this will be the same as the vertex id.
-   */
-  // template <typename VertexId>
-  VertexId GraphSliceRow(VertexId vertex) {
-    if (num_gpus <= 1) {
-      return vertex;
-    } else {
-      return convertion_tables[0][vertex];
-    }
-  }
-
-  /**
-   * @brief Initialize problem from host CSR graph.
-   *
-   * @param[in] stream_from_host Whether to stream data from host.
-   * @param[in] graph            Pointer to the input CSR graph.
-   * @param[in] inverse_graph    Pointer to the inversed input CSR graph.
-   * @param[in] num_gpus         Number of GPUs
-   * @param[in] gpu_idx          Array of GPU indices
-   * @param[in] partition_method Partition methods
-   * @param[in] queue_sizing     Queue sizing
-   * @param[in] partition_factor Partition factor
-   * @param[in] partition_seed   Partition seed
-   *
-   * \return cudaError_t object indicates the success of all CUDA calls.
-   */
-  cudaError_t Init(bool stream_from_host, Csr<VertexId, SizeT, Value> *graph,
-                   Csr<VertexId, SizeT, Value> *inverse_graph = NULL,
-                   int num_gpus = 1, int *gpu_idx = NULL,
-                   std::string partition_method = "random",
-                   float queue_sizing = 2.0, float partition_factor = -1,
-                   int partition_seed = -1) {
-    cudaError_t retval = cudaSuccess;
-    this->org_graph = graph;
-    this->nodes = graph->nodes;
-    this->edges = graph->edges;
-    this->num_gpus = num_gpus;
-    this->gpu_idx = new int[num_gpus];
-    bool have_inv_graph = false;
-    if (num_gpus == 1 && gpu_idx == NULL) {
-      if (retval = util::GRError(cudaGetDevice(&(this->gpu_idx[0])),
-                                 "ProblemBase cudaGetDevice failed", __FILE__,
-                                 __LINE__))
-        return retval;
-    } else {
-      for (int gpu = 0; gpu < num_gpus; gpu++)
-        this->gpu_idx[gpu] = gpu_idx[gpu];
-    }
-
-    graph_slices = new GraphSlice<VertexId, SizeT, Value> *[num_gpus];
-    // graph->DisplayGraph("org_graph",graph->nodes);
-
-    if (num_gpus > 1) {
-      util::CpuTimer cpu_timer;
-
-      // printf("partition_method = %s\n", partition_method.c_str());
-
-      if (partition_method == "random") {
-        partitioner = new rp::RandomPartitioner<
-            VertexId, SizeT, Value
-            /*, _ENABLE_BACKWARD, _KEEP_ORDER, _KEEP_NODE_NUM*/>(
-            *graph, num_gpus, NULL, enable_backward, keep_order, keep_node_num);
-      } else if (partition_method == "metis") {
-        partitioner = new metisp::MetisPartitioner<
-            VertexId, SizeT, Value
-            /*, _ENABLE_BACKWARD, _KEEP_ORDER, _KEEP_NODE_NUM*/>(
-            *graph, num_gpus, NULL, enable_backward, keep_order, keep_node_num);
-      } else if (partition_method == "static") {
-        partitioner = new sp::StaticPartitioner<
-            VertexId, SizeT, Value
-            /*, _ENABLE_BACKWARD, _KEEP_ORDER, _KEEP_NODE_NUM*/>(
-            *graph, num_gpus, NULL, enable_backward, keep_order, keep_node_num);
-      } else if (partition_method == "cluster") {
-        partitioner = new cp::ClusterPartitioner<
-            VertexId, SizeT, Value
-            /*, _ENABLE_BACKWARD, _KEEP_ORDER, _KEEP_NODE_NUM*/>(
-            *graph, num_gpus, NULL, enable_backward, keep_order, keep_node_num);
-      } else if (partition_method == "biasrandom") {
-        partitioner = new brp::BiasRandomPartitioner<
-            VertexId, SizeT, Value
-            /*, _ENABLE_BACKWARD, _KEEP_ORDER, _KEEP_NODE_NUM*/>(
-            *graph, num_gpus, NULL, enable_backward, keep_order, keep_node_num);
-      } else if (partition_method == "duplicate") {
-        partitioner = new dup::DuplicatePartitioner<VertexId, SizeT, Value>(
-            *graph, num_gpus, NULL, enable_backward, keep_order, keep_node_num);
-      } else {
-        util::GRError("partition_method invalid", __FILE__, __LINE__);
-      }
-      cpu_timer.Start();
-      retval = partitioner->Partition(
-          sub_graphs, partition_tables, convertion_tables, original_vertexes,
-          in_counter, out_offsets, out_counter, backward_offsets,
-          backward_partitions, backward_convertions, partition_factor,
-          partition_seed);
-      cpu_timer.Stop();
-
-      printf("partition end. (%f ms)\n", cpu_timer.ElapsedMillis());
-      // graph -> DisplayGraph("org_graph");
-
-      if (inverse_graph != NULL && keep_node_num && num_gpus > 1 &&
-          use_inv_graph && !undirected) {
-        inv_subgraphs = new Csr<VertexId, SizeT, Value>[num_gpus];
-        SizeT *inv_edge_counters = new SizeT[num_gpus];
-        for (int gpu = 0; gpu < num_gpus; gpu++) inv_edge_counters[gpu] = 0;
-
-        for (VertexId v = 0; v < graph->nodes; v++)
-          inv_edge_counters[partition_tables[0][v]] +=
-              inverse_graph->row_offsets[v + 1] - inverse_graph->row_offsets[v];
-
-        for (int gpu = 0; gpu < num_gpus; gpu++) {
-          Csr<VertexId, SizeT, Value> *inv_subgraph = inv_subgraphs + gpu;
-          // Csr<VertexId, SizeT, Value> *sub_graph = sub_graphs + gpu;
-          inv_subgraph->template FromScratch<false, false>(
-              graph->nodes, inv_edge_counters[gpu]);
-          for (VertexId v = 0; v < graph->nodes + 1; v++)
-            inv_subgraph->row_offsets[v] = 0;
-        }
-
-        for (VertexId v = 0; v < graph->nodes; v++) {
-          inv_subgraphs[partition_tables[0][v]].row_offsets[v + 1] =
-              inverse_graph->row_offsets[v + 1] - inverse_graph->row_offsets[v];
-        }
-
-        for (int gpu = 0; gpu < num_gpus; gpu++) {
-          Csr<VertexId, SizeT, Value> *inv_subgraph = inv_subgraphs + gpu;
-          for (VertexId v = 0; v < graph->nodes; v++) {
-            SizeT offset = inv_subgraph->row_offsets[v];
-            SizeT in_degree = inv_subgraph->row_offsets[v + 1];
-            if (in_degree > 0) {
-              memcpy(
-                  inv_subgraph->column_indices + offset,
-                  inverse_graph->column_indices + inverse_graph->row_offsets[v],
-                  sizeof(VertexId) * in_degree);
-            }
-            inv_subgraph->row_offsets[v + 1] += offset;
-          }
-
-          // printf("GPU %d\n", gpu);
-          // sub_graphs[gpu].DisplayGraph("sub_graph");
-          // inv_subgraphs[gpu].DisplayGraph("inv_graph");
-        }
-        have_inv_graph = true;
-      }
-
-      // graph->DisplayGraph("org_graph",graph->nodes);
-      // util::cpu_mt::PrintCPUArray<SizeT,int>("partition0",partition_tables[0],graph->nodes);
-      // util::cpu_mt::PrintCPUArray<SizeT,VertexId>("convertion0",convertion_tables[0],graph->nodes);
-      // util::cpu_mt::PrintCPUArray<SizeT,Value>("edge_value",graph->edge_values,graph->edges);
-      // for (int gpu=0;gpu<num_gpus;gpu++)
-      //{
-      //    sub_graphs[gpu].DisplayGraph("sub_graph",sub_graphs[gpu].nodes);
-      //    printf("%d\n",gpu);
-      //    util::cpu_mt::PrintCPUArray<SizeT,int     >("partition"           ,
-      //    partition_tables    [gpu+1], sub_graphs[gpu].nodes);
-      //    util::cpu_mt::PrintCPUArray<SizeT,VertexId>("convertion"          ,
-      //    convertion_tables   [gpu+1], sub_graphs[gpu].nodes);
-      // util::cpu_mt::PrintCPUArray<SizeT,SizeT   >("backward_offsets"    ,
-      // backward_offsets    [gpu], sub_graphs[gpu].nodes);
-      // util::cpu_mt::PrintCPUArray<SizeT,int     >("backward_partitions" ,
-      // backward_partitions [gpu],
-      // backward_offsets[gpu][sub_graphs[gpu].nodes]);
-      // util::cpu_mt::PrintCPUArray<SizeT,VertexId>("backward_convertions",
-      // backward_convertions[gpu],
-      // backward_offsets[gpu][sub_graphs[gpu].nodes]);
-      //}
-      // for (int gpu=0;gpu<num_gpus;gpu++)
-      //{
-      //    cross_counter[gpu][num_gpus]=0;
-      //    for (int peer=0;peer<num_gpus;peer++)
-      //    {
-      //        cross_counter[gpu][peer]=out_offsets[gpu][peer+1]-out_offsets[gpu][peer];
-      //    }
-      //    cross_counter[gpu][num_gpus]=in_offsets[gpu][num_gpus];
-      //}
-      /*for (int gpu=0;gpu<num_gpus;gpu++)
-      for (int peer=0;peer<=num_gpus;peer++)
-      {
-          in_offsets[gpu][peer]*=2;
-          out_offsets[gpu][peer]*=2;
-      }*/
-      if (retval) return retval;
-    } else {
-      sub_graphs = graph;
-    }
-
-    for (int gpu = 0; gpu < num_gpus; gpu++) {
-      graph_slices[gpu] =
-          new GraphSlice<VertexId, SizeT, Value>(this->gpu_idx[gpu]);
-      if (num_gpus > 1) {
-        if (enable_backward) {
-          retval = graph_slices[gpu]->Init(
-              stream_from_host, num_gpus, &(sub_graphs[gpu]),
-              (have_inv_graph) ? inv_subgraphs + gpu : NULL,
-              partition_tables[gpu + 1], convertion_tables[gpu + 1],
-              original_vertexes[gpu], in_counter[gpu], out_offsets[gpu],
-              out_counter[gpu], backward_offsets[gpu], backward_partitions[gpu],
-              backward_convertions[gpu]);
-        } else {
-          retval = graph_slices[gpu]->Init(
-              stream_from_host, num_gpus, &(sub_graphs[gpu]),
-              (have_inv_graph) ? inv_subgraphs + gpu : NULL,
-              partition_tables[gpu + 1], convertion_tables[gpu + 1],
-              original_vertexes[gpu], in_counter[gpu], out_offsets[gpu],
-              out_counter[gpu], NULL, NULL, NULL);
-        }
-      } else {
-        retval = graph_slices[gpu]->Init(
-            stream_from_host, num_gpus, &(sub_graphs[gpu]), inverse_graph, NULL,
-            NULL, NULL, NULL, NULL, NULL, NULL, NULL, NULL);
-      }
-      if (retval) return retval;
-    }  // end for (gpu)
-
-    return retval;
-  }  // end Init(...)
-};
-=======
 using ProblemFlag = uint32_t;
 
 enum : ProblemFlag
@@ -1868,7 +103,7 @@
         ProblemFlag     flag)
     {
         cudaError_t retval = cudaSuccess;
-                
+
         this -> num_gpus  = num_gpus;
         this -> gpu_idx   =  gpu_idx;
         this -> sub_graph = &sub_graph;
@@ -2021,10 +256,9 @@
     } // end Init(...)
 
 }; // ProblemBase
->>>>>>> 07c8340d
-
-}  // namespace app
-}  // namespace gunrock
+
+} // namespace app
+} // namespace gunrock
 
 // Leave this at the end of the file
 // Local Variables:
