--- conflicted
+++ resolved
@@ -22,89 +22,6 @@
 namespace bc {
 
 /**
-<<<<<<< HEAD
- * @brief Betweenness centrality problem data structure which stores device-side
- * vectors for doing BC computing on the GPU.
- *
- * @tparam _VertexId            Type of signed integer to use as vertex id
- * (e.g., uint32)
- * @tparam _SizeT               Type of unsigned integer to use for array
- * indexing. (e.g., uint32)
- * @tparam _Value               Type of float or double to use for computing BC
- * value.
- * @tparam _MARK_PREDECESSORS   Whether to mark predecessor value for each node.
- * @tparam _USE_DOUBLE_BUFFER   Boolean type parameter which defines whether to
- * use double buffer.
- */
-template <typename VertexId, typename SizeT, typename Value,
-          bool _MARK_PREDECESSORS>
-// bool        _USE_DOUBLE_BUFFER>
-struct BCProblem : ProblemBase<VertexId, SizeT, Value, _MARK_PREDECESSORS,
-                               false>  // ENABLE_IDEMPOTENCE
-                                       //_USE_DOUBLE_BUFFER,
-                                       // true,  // ENABLE_BACKWARD
-// false, // KEEP_ORDER
-// false> // KEEP_NODE_NUM
-{
-  static const bool MARK_PREDECESSORS = _MARK_PREDECESSORS;
-  static const bool ENABLE_IDEMPOTENCE = false;
-  static const int MAX_NUM_VERTEX_ASSOCIATES = 1;
-  static const int MAX_NUM_VALUE__ASSOCIATES = 2;
-  typedef ProblemBase<VertexId, SizeT, Value, MARK_PREDECESSORS,
-                      ENABLE_IDEMPOTENCE>
-      BaseProblem;
-  typedef DataSliceBase<VertexId, SizeT, Value, MAX_NUM_VERTEX_ASSOCIATES,
-                        MAX_NUM_VALUE__ASSOCIATES>
-      BaseDataSlice;
-  bool use_double_buffer;
-  typedef unsigned char MaskT;
-
-  // Helper structures
-
-  /**
-   * @brief Data slice structure which contains BC problem specific data.
-   */
-  struct DataSlice : BaseDataSlice {
-    // device storage arrays
-    util::Array1D<SizeT, Value>
-        bc_values; /**< Used to store final BC values for each node */
-    util::Array1D<SizeT, Value>
-        sigmas; /**< Accumulated sigma values for each node */
-    util::Array1D<SizeT, Value>
-        deltas; /**< Accumulated delta values for each node */
-    util::Array1D<SizeT, VertexId>
-        src_node; /**< Used to store source node ID */
-    util::Array1D<SizeT, VertexId> *
-        forward_output; /**< Used to store output noe IDs by the forward pass */
-    std::vector<SizeT> *forward_queue_offsets;
-    util::Array1D<SizeT, VertexId> original_vertex;
-    util::Array1D<int, unsigned char> *barrier_markers;
-    util::Array1D<SizeT, bool> first_backward_incoming;
-    util::Array1D<SizeT, VertexId> local_vertices;
-    util::Array1D<SizeT, bool> middle_event_set;
-    util::Array1D<SizeT, cudaEvent_t> middle_events;
-    VertexId middle_iteration;
-    bool middle_finish;
-
-    /*
-     * @brief Default constructor
-     */
-    DataSlice() : BaseDataSlice() {
-      bc_values.SetName("bc_values");
-      sigmas.SetName("sigmas");
-      deltas.SetName("deltas");
-      src_node.SetName("src_node");
-      original_vertex.SetName("original_vertex");
-      first_backward_incoming.SetName("first_backward_incoming");
-      local_vertices.SetName("local_vertices");
-      middle_event_set.SetName("middle_event_set");
-      middle_events.SetName("middle_events");
-      middle_iteration = 0;
-      middle_finish = false;
-      forward_output = NULL;
-      forward_queue_offsets = NULL;
-      barrier_markers = NULL;
-=======
  * @brief  Speciflying parameters for BC Problem
  * @param  parameters  The util::Parameter<...> structure holding all parameter info
  * \return cudaError_t error message(s), if any
@@ -359,42 +276,11 @@
         BaseProblem(_parameters, _flag),
         data_slices(NULL)
     {
->>>>>>> 07c8340d
     }
 
-    /*
-     * @brief Default destructor
-     */
-<<<<<<< HEAD
-    virtual ~DataSlice() { Release(); }
-
-    cudaError_t Release() {
-      cudaError_t retval = cudaSuccess;
-      if (retval = util::SetDevice(this->gpu_idx)) return retval;
-      if (retval = bc_values.Release()) return retval;
-      if (retval = sigmas.Release()) return retval;
-      if (retval = deltas.Release()) return retval;
-      if (retval = src_node.Release()) return retval;
-      if (retval = original_vertex.Release()) return retval;
-      if (retval = first_backward_incoming.Release()) return retval;
-      if (retval = local_vertices.Release()) return retval;
-      if (retval = middle_events.Release()) return retval;
-      if (retval = middle_event_set.Release()) return retval;
-      for (int gpu = 0; gpu < this->num_gpus; gpu++) {
-        if (retval = forward_output[gpu].Release()) return retval;
-        forward_queue_offsets[gpu].resize(0);
-      }
-      if (forward_output != NULL) {
-        delete[] forward_output;
-        forward_output = NULL;
-      }
-      if (forward_queue_offsets != NULL) {
-        delete[] forward_queue_offsets;
-        forward_queue_offsets = NULL;
-      }
-      barrier_markers = NULL;
-      return retval;
-=======
+    /**
+     * @brief BCProblem default destructor
+     */
     virtual ~Problem()
     {
         Release();
@@ -507,44 +393,10 @@
         //}
 
         return retval;
->>>>>>> 07c8340d
     }
 
     /**
      * @brief initialization function.
-<<<<<<< HEAD
-     *
-     * @param[in] num_gpus Number of the GPUs used.
-     * @param[in] gpu_idx GPU index used for testing.
-     * @param[in] use_double_buffer Whether to use double buffer
-     * @param[in] graph Pointer to the graph we process on.
-     * @param[in] graph_slice Pointer to the GraphSlice object.
-     * @param[in] num_in_nodes
-     * @param[in] num_out_nodes
-     * @param[in] queue_sizing Maximum queue sizing factor.
-     * @param[in] in_sizing
-     * @param[in] keep_node_num Whether to keep node number.
-     *
-     * \return cudaError_t object Indicates the success of all CUDA calls.
-     */
-    cudaError_t Init(int num_gpus, int gpu_idx, bool use_double_buffer,
-                     Csr<VertexId, SizeT, Value> *graph,
-                     GraphSlice<VertexId, SizeT, Value> *graph_slice,
-                     SizeT *num_in_nodes, SizeT *num_out_nodes,
-                     float queue_sizing = 2.0, float in_sizing = 1.0,
-                     bool keep_node_num = false) {
-      cudaError_t retval = cudaSuccess;
-      if (retval = BaseDataSlice::Init(num_gpus, gpu_idx, use_double_buffer,
-                                       // num_vertex_associate,
-                                       // num_value__associate,
-                                       graph, num_in_nodes, num_out_nodes,
-                                       in_sizing))
-        return retval;
-
-      // Create SoA on device
-      if (retval =
-              this->labels.Allocate(graph->nodes, util::DEVICE | util::HOST))
-=======
      * @param     graph       The graph that BC processes on
      * @param[in] Location    Memory location to work on
      * \return    cudaError_t Error message(s), if any
@@ -581,420 +433,11 @@
                     "cudaStreamSynchronize failed");
             }
         }
->>>>>>> 07c8340d
         return retval;
-      if (retval = this->preds.Allocate(graph->nodes, util::DEVICE))
-        return retval;
-      // if (retval = this->temp_preds.Allocate(graph->nodes, util::DEVICE))
-      // return retval;
-      if (retval = bc_values.Allocate(graph->nodes, util::DEVICE))
-        return retval;
-      if (retval = sigmas.Allocate(graph->nodes, util::DEVICE | util::HOST))
-        return retval;
-      if (retval = deltas.Allocate(graph->nodes, util::DEVICE)) return retval;
-      if (retval = src_node.Allocate(1, util::DEVICE)) return retval;
-      util::MemsetKernel<<<128, 128>>>(bc_values.GetPointer(util::DEVICE),
-                                       (Value)0.0, graph->nodes);
-
-      forward_queue_offsets = new std::vector<SizeT>[num_gpus];
-      forward_output = new util::Array1D<SizeT, VertexId>[num_gpus];
-      for (int gpu = 0; gpu < num_gpus; gpu++) {
-        forward_queue_offsets[gpu].reserve(graph->nodes);
-        forward_queue_offsets[gpu].push_back(0);
-        forward_output[gpu].SetName("forward_output[]");
-        if (retval = forward_output[gpu].Allocate(graph->nodes, util::DEVICE))
-          return retval;
-      }
-
-      if (num_gpus > 1) {
-        if (retval = first_backward_incoming.Allocate(num_gpus, util::HOST))
-          return retval;
-        if (num_gpus > 1 && !keep_node_num)
-          original_vertex.SetPointer(
-              graph_slice->original_vertex.GetPointer(util::DEVICE),
-              graph_slice->original_vertex.GetSize(), util::DEVICE);
-
-        SizeT local_counter = 0;
-        for (VertexId v = 0; v < graph_slice->nodes; v++)
-          if (graph_slice->partition_table[v] == 0) local_counter++;
-        if (retval = local_vertices.Allocate(local_counter,
-                                             util::HOST | util::DEVICE))
-          return retval;
-        local_counter = 0;
-        for (VertexId v = 0; v < graph_slice->nodes; v++)
-          if (graph_slice->partition_table[v] == 0) {
-            local_vertices[local_counter] = v;
-            local_counter++;
-          }
-        if (retval = local_vertices.Move(util::HOST, util::DEVICE))
-          return retval;
-
-        if (retval = middle_event_set.Allocate(num_gpus, util::HOST))
-          return retval;
-        if (retval = middle_events.Allocate(num_gpus, util::HOST))
-          return retval;
-        for (int gpu = 0; gpu < num_gpus; gpu++) {
-          if (retval = util::GRError(
-                  cudaEventCreateWithFlags(middle_events + gpu,
-                                           cudaEventDisableTiming),
-                  "cudaEventCreateWithFlag failed", __FILE__, __LINE__))
-            return retval;
-        }
-      }
-      return retval;
-    }  // Init
+    }
 
     /**
      * @brief Reset problem function. Must be called prior to each run.
-<<<<<<< HEAD
-     *
-     * @param[in] frontier_type The frontier type (i.e., edge/vertex/mixed).
-     * @param[in] graph_slice Pointer to the graph slice we process on.
-     * @param[in] use_double_buffer Whether to use double buffer.
-     * @param[in] queue_sizing Size scaling factor for work queue allocation
-     * (e.g., 1.0 creates n-element and m-element vertex and edge frontiers,
-     * respectively).
-     * @param[in] queue_sizing1 Size scaling factor for work queue allocation.
-     *
-     * \return cudaError_t object Indicates the success of all CUDA calls.
-     */
-    cudaError_t Reset(FrontierType frontier_type,  // The frontier type (i.e.,
-                                                   // edge/vertex/mixed)
-                      GraphSlice<VertexId, SizeT, Value> *graph_slice,
-                      bool use_double_buffer, double queue_sizing = 2.0,
-                      double queue_sizing1 = -1.0) {
-      cudaError_t retval = cudaSuccess;
-      SizeT nodes = graph_slice->nodes;
-      // SizeT edges = graph_slice->edges;
-      if (queue_sizing1 < 0) queue_sizing1 = queue_sizing;
-
-      if (retval =
-              BaseDataSlice::Reset(frontier_type, graph_slice, queue_sizing,
-                                   use_double_buffer, queue_sizing1))
-        return retval;
-
-      // Allocate output labels if necessary
-      if (this->labels.GetPointer(util::DEVICE) == NULL)
-        if (retval = this->labels.Allocate(nodes, util::DEVICE)) return retval;
-      util::MemsetKernel<<<128, 128>>>(this->labels.GetPointer(util::DEVICE),
-                                       (VertexId)-1, nodes);
-
-      // Allocate preds if necessary
-      if (this->preds.GetPointer(util::DEVICE) == NULL)
-        if (retval = this->preds.Allocate(nodes, util::DEVICE)) return retval;
-      util::MemsetKernel<<<128, 128>>>(this->preds.GetPointer(util::DEVICE),
-                                       (VertexId)-2, nodes);
-
-      // Allocate bc_values if necessary
-      if (this->bc_values.GetPointer(util::DEVICE) == NULL)
-        if (retval = this->bc_values.Allocate(nodes, util::DEVICE))
-          return retval;
-
-      // Allocate deltas if necessary
-      if (this->deltas.GetPointer(util::DEVICE) == NULL)
-        if (retval = this->deltas.Allocate(nodes, util::DEVICE)) return retval;
-      util::MemsetKernel<<<128, 128>>>(this->deltas.GetPointer(util::DEVICE),
-                                       (Value)0.0, nodes);
-
-      // Allocate deltas if necessary
-      if (this->sigmas.GetPointer(util::DEVICE) == NULL)
-        if (retval = this->sigmas.Allocate(nodes, util::DEVICE)) return retval;
-      util::MemsetKernel<<<128, 128>>>(this->sigmas.GetPointer(util::DEVICE),
-                                       (Value)0.0, nodes);
-
-      if (this->src_node.GetPointer(util::DEVICE) == NULL)
-        if (retval = this->src_node.Allocate(1, util::DEVICE)) return retval;
-      VertexId tsrc = nodes;
-      if (retval = util::GRError(
-              cudaMemcpy(this->src_node.GetPointer(util::DEVICE), &tsrc,
-                         sizeof(VertexId), cudaMemcpyHostToDevice),
-              "BCProblem cudaMemcpy src_node failed", __FILE__, __LINE__))
-        return retval;
-
-      for (int gpu = 0; gpu < this->num_gpus; gpu++)
-      // for (int i=0;i<this->num_gpus;i++)
-      {
-        if (this->forward_output[gpu].GetPointer(util::DEVICE) == NULL)
-          if (retval = this->forward_output[gpu].Allocate(nodes, util::DEVICE))
-            return retval;
-
-        forward_queue_offsets[gpu].clear();
-        forward_queue_offsets[gpu].reserve(nodes);
-        forward_queue_offsets[gpu].push_back(0);
-
-        if (this->num_gpus > 1) middle_event_set[gpu] = false;
-      }
-      middle_iteration = -1;
-      middle_finish = false;
-      return retval;
-    }
-  };  // DataSlice
-
-  // Members
-
-  // Set of data slices (one for each GPU)
-  util::Array1D<SizeT, DataSlice> *data_slices;
-
-  // Methods
-
-  /**
-   * @brief BCProblem default constructor
-   */
-  BCProblem(bool use_double_buffer)
-      : BaseProblem(use_double_buffer,
-                    true,   // enable_backward
-                    false,  // keep_order
-                    true,   // keep_node_num
-                    false,  // skip_makeout_selection
-                    true)   // unified_receive
-  {
-    data_slices = NULL;
-  }
-
-  /**
-   * @brief BCProblem default destructor
-   */
-  virtual ~BCProblem() { Release(); }
-
-  cudaError_t Release() {
-    cudaError_t retval = cudaSuccess;
-    if (data_slices == NULL) return retval;
-    for (int i = 0; i < this->num_gpus; ++i) {
-      util::SetDevice(this->gpu_idx[i]);
-      if (retval = data_slices[i].Release()) return retval;
-    }
-    delete[] data_slices;
-    data_slices = NULL;
-    return retval;
-  }
-
-  /**
-   * \addtogroup PublicInterface
-   * @{
-   */
-
-  /**
-   * @brief Copy result per-node BC values and/or sigma values computed on the
-   *GPU back to host-side vectors.
-   *
-   * @param[out] h_sigmas host-side vector to store computed sigma values.
-   *(Meaningful only in single-pass BC)
-   * @param[out] h_bc_values host-side vector to store Node BC_values.
-   * @param[out] h_labels host-side vector to store BC labels
-   *
-   *\return cudaError_t object Indicates the success of all CUDA calls.
-   */
-  cudaError_t Extract(Value *h_sigmas, Value *h_bc_values, VertexId *h_labels) {
-    cudaError_t retval = cudaSuccess;
-
-    if (this->num_gpus == 1) {
-      // Set device
-      if (retval = util::SetDevice(this->gpu_idx[0])) return retval;
-
-      if (h_bc_values) {
-        data_slices[0]->bc_values.SetPointer(h_bc_values);
-        if (retval = data_slices[0]->bc_values.Move(util::DEVICE, util::HOST))
-          return retval;
-      }
-
-      if (h_sigmas) {
-        data_slices[0]->sigmas.SetPointer(h_sigmas);
-        if (retval = data_slices[0]->sigmas.Move(util::DEVICE, util::HOST))
-          return retval;
-      }
-
-      if (h_labels) {
-        data_slices[0]->labels.SetPointer(h_labels);
-        if (retval = data_slices[0]->labels.Move(util::DEVICE, util::HOST))
-          return retval;
-      }
-    } else {
-      Value **th_bc_values = new Value *[this->num_gpus];
-      Value **th_sigmas = new Value *[this->num_gpus];
-      SizeT **th_row_offsets = new SizeT *[this->num_gpus];
-      VertexId **th_labels = new VertexId *[this->num_gpus];
-
-      for (int gpu = 0; gpu < this->num_gpus; gpu++) {
-        if (retval = util::SetDevice(this->gpu_idx[gpu])) return retval;
-
-        if (h_bc_values) {
-          if (retval =
-                  data_slices[gpu]->bc_values.Move(util::DEVICE, util::HOST))
-            return retval;
-          th_bc_values[gpu] =
-              data_slices[gpu]->bc_values.GetPointer(util::HOST);
-        }
-
-        if (h_sigmas) {
-          if (retval = data_slices[gpu]->sigmas.Move(util::DEVICE, util::HOST))
-            return retval;
-          th_sigmas[gpu] = data_slices[gpu]->sigmas.GetPointer(util::HOST);
-        }
-        if (h_labels) {
-          if (retval = data_slices[gpu]->labels.Move(util::DEVICE, util::HOST))
-            return retval;
-          th_labels[gpu] = data_slices[gpu]->labels.GetPointer(util::HOST);
-        }
-      }  // end for(gpu)
-
-      for (VertexId node = 0; node < this->nodes; node++) {
-        int gpu = this->partition_tables[0][node];
-        VertexId _node = this->convertion_tables[0][node];
-        if (h_bc_values) h_bc_values[node] = th_bc_values[gpu][_node];
-        if (h_sigmas) h_sigmas[node] = th_sigmas[gpu][_node];
-        if (h_labels) h_labels[node] = th_labels[gpu][_node];
-      }
-
-      for (int gpu = 0; gpu < this->num_gpus; gpu++) {
-        if (retval = data_slices[gpu]->bc_values.Release(util::HOST))
-          return retval;
-        if (retval = data_slices[gpu]->sigmas.Release(util::HOST))
-          return retval;
-        if (retval = data_slices[gpu]->labels.Release(util::HOST))
-          return retval;
-      }
-      delete[] th_row_offsets;
-      th_row_offsets = NULL;
-      delete[] th_bc_values;
-      th_bc_values = NULL;
-      delete[] th_sigmas;
-      th_sigmas = NULL;
-      delete[] th_labels;
-      th_labels = NULL;
-    }  // end if
-
-    return retval;
-  }
-
-  /**
-   * @brief initialization function.
-   *
-   * @param[in] stream_from_host Whether to stream data from host.
-   * @param[in] graph Pointer to the CSR graph object we process on. @see Csr
-   * @param[in] inversegraph Pointer to the inversed CSR graph object we process
-   * on.
-   * @param[in] num_gpus Number of the GPUs used.
-   * @param[in] gpu_idx GPU index used for testing.
-   * @param[in] partition_method Partition method to partition input graph.
-   * @param[in] streams CUDA stream.
-   * @param[in] queue_sizing Maximum queue sizing factor.
-   * @param[in] in_sizing
-   * @param[in] partition_factor Partition factor for partitioner.
-   * @param[in] partition_seed Partition seed used for partitioner.
-   *
-   * \return cudaError_t object Indicates the success of all CUDA calls.
-   */
-  cudaError_t Init(bool stream_from_host,  // Only meaningful for single-GPU
-                   Csr<VertexId, SizeT, Value> *graph,
-                   Csr<VertexId, SizeT, Value> *inversegraph = NULL,
-                   int num_gpus = 1, int *gpu_idx = NULL,
-                   std::string partition_method = "random",
-                   cudaStream_t *streams = NULL, float queue_sizing = 2.0f,
-                   float in_sizing = 1.0f, float partition_factor = -1.0f,
-                   int partition_seed = -1) {
-    BaseProblem::Init(stream_from_host, graph, inversegraph, num_gpus, gpu_idx,
-                      partition_method, queue_sizing, partition_factor,
-                      partition_seed);
-
-    // No data in DataSlice needs to be copied from host
-    cudaError_t retval = cudaSuccess;
-    data_slices = new util::Array1D<SizeT, DataSlice>[this->num_gpus];
-
-    for (int gpu = 0; gpu < this->num_gpus; gpu++) {
-      data_slices[gpu].SetName("data_slices[]");
-      if (retval = util::SetDevice(this->gpu_idx[gpu])) return retval;
-      if (retval = data_slices[gpu].Allocate(1, util::DEVICE | util::HOST))
-        return retval;
-      DataSlice *data_slice = data_slices[gpu].GetPointer(util::HOST);
-      data_slice->streams.SetPointer(&streams[gpu * num_gpus * 2],
-                                     num_gpus * 2);
-      GraphSlice<VertexId, SizeT, Value> *graph_slice = this->graph_slices[gpu];
-
-      // if (this->num_gpus > 1)
-      retval = data_slice->Init(
-          this->num_gpus, this->gpu_idx[gpu], this->use_double_buffer,
-          &(this->sub_graphs[gpu]), graph_slice,
-          this->num_gpus > 1 ? graph_slice->in_counter.GetPointer(util::HOST)
-                             : NULL,
-          this->num_gpus > 1 ? graph_slice->out_counter.GetPointer(util::HOST)
-                             : NULL,
-          queue_sizing, in_sizing, this->keep_node_num);
-      /*else retval = _data_slice->Init(
-              this -> num_gpus,
-              this -> gpu_idx[gpu],
-              this -> use_double_buffer,
-            &(this -> sub_graphs[gpu]),
-              NULL,
-              NULL,
-              queue_sizing,
-              in_sizing);*/
-      if (retval) return retval;
-      if (this->num_gpus > 1) {
-        if (data_slice->vertex_associate_out[1].GetSize() <
-            data_slice->local_vertices.GetSize()) {
-          if (retval = data_slice->vertex_associate_out[1].EnsureSize(
-                  data_slice->local_vertices.GetSize()))
-            return retval;
-          data_slice->vertex_associate_outs[1] =
-              data_slice->vertex_associate_out[1].GetPointer(util::DEVICE);
-        }
-        data_slice->vertex_associate_outs.Move(util::HOST, util::DEVICE);
-
-        if (data_slice->value__associate_out[1].GetSize() <
-            data_slice->local_vertices.GetSize()) {
-          if (retval = data_slice->value__associate_out[1].EnsureSize(
-                  data_slice->local_vertices.GetSize()))
-            return retval;
-          data_slice->value__associate_outs[1] =
-              data_slice->value__associate_out[1].GetPointer(util::DEVICE);
-        }
-        data_slice->value__associate_outs.Move(util::HOST, util::DEVICE);
-      }
-    }
-
-    return retval;
-  }
-
-  /**
-   * @brief Reset problem function. Must be called prior to each run.
-   *
-   * @param[in] src Source node to start. (If -1 BC value for each node.).
-   * @param[in] frontier_type The frontier type (i.e., edge/vertex/mixed).
-   * @param[in] queue_sizing Size scaling factor for work queue allocation
-   * (e.g., 1.0 creates n-element and m-element vertex and edge frontiers,
-   * respectively).
-   * @param[in] queue_sizing1 Size scaling factor for work queue allocation.
-   *
-   *  \return cudaError_t object Indicates the success of all CUDA calls.
-   */
-  cudaError_t Reset(
-      VertexId src,
-      FrontierType
-          frontier_type,    // The frontier type (i.e., edge/vertex/mixed)
-      double queue_sizing,  // Size scaling factor for work queue allocation
-                            // (e.g., 1.0 creates n-element and m-element vertex
-                            // and edge frontiers, respectively). 0.0 is
-                            // unspecified.
-      double queue_sizing1 = -1.0) {
-    // typedef ProblemBase<VertexId, SizeT, Value, _MARK_PREDECESSORS, false,
-    // _USE_DOUBLE_BUFFER,true> BaseProblem; load ProblemBase Reset
-    // BaseProblem::Reset(frontier_type, queue_sizing);
-
-    cudaError_t retval = cudaSuccess;
-    if (queue_sizing1 < 0) queue_sizing1 = queue_sizing;
-
-    // Reset all data but d_bc_values (Because we need to accumulate them)
-    for (int gpu = 0; gpu < this->num_gpus; ++gpu) {
-      // SizeT nodes = this->sub_graphs[gpu].nodes;
-      // SizeT edges = this->sub_graphs[gpu].edges;
-      // Set device
-      if (retval = util::SetDevice(this->gpu_idx[gpu])) return retval;
-
-      if (retval = data_slices[gpu]->Reset(
-              frontier_type, this->graph_slices[gpu], this->use_double_buffer,
-              queue_sizing, queue_sizing1))
-        return retval;
-=======
      * @param[in] src      Source vertex to start.
      * @param[in] location Memory location to work on
      * \return cudaError_t Error message(s), if any
@@ -1058,74 +501,16 @@
 
         }
         GUARD_CU2(cudaDeviceSynchronize(), "cudaDeviceSynchronize failed");
->>>>>>> 07c8340d
-
-      if (retval = data_slices[gpu].Move(util::HOST, util::DEVICE))
+
         return retval;
     }
 
-    // Fill in the initial input_queue for BC problem
-    int gpu;
-    VertexId tsrc;
-    if (this->num_gpus <= 1) {
-      gpu = 0;
-      tsrc = src;
-    } else {
-      gpu = this->partition_tables[0][src];
-      tsrc = this->convertion_tables[0][src];
-      // printf("gpu = %d tsrc = %d\n", gpu, tsrc);
-    }
-    if (retval = util::SetDevice(this->gpu_idx[gpu])) return retval;
-
-    if (retval = util::GRError(
-            cudaMemcpy(data_slices[gpu]->frontier_queues[0].keys[1].GetPointer(
-                           util::DEVICE),
-                       &tsrc, sizeof(VertexId), cudaMemcpyHostToDevice),
-            "BCProblem cudaMemcpy frontier_queues failed", __FILE__, __LINE__))
-      return retval;
-
-    if (retval = util::GRError(
-            cudaMemcpy(data_slices[gpu]->src_node.GetPointer(util::DEVICE),
-                       &tsrc, sizeof(VertexId), cudaMemcpyHostToDevice),
-            "BCProblem cudaMemcpy src node failed", __FILE__, __LINE__))
-      return retval;
-
-    VertexId src_label = 0;
-    if (retval = util::GRError(
-            cudaMemcpy(data_slices[gpu]->labels.GetPointer(util::DEVICE) + tsrc,
-                       &src_label, sizeof(VertexId), cudaMemcpyHostToDevice),
-            "BCProblem cudaMemcpy labels failed", __FILE__, __LINE__))
-      return retval;
-
-    VertexId src_pred = -1;
-    if (retval = util::GRError(
-            cudaMemcpy(data_slices[gpu]->preds.GetPointer(util::DEVICE) + tsrc,
-                       &src_pred, sizeof(VertexId), cudaMemcpyHostToDevice),
-            "BCProblem cudaMemcpy preds failed", __FILE__, __LINE__))
-      return retval;
-
-    Value src_sigma = 1.0;
-    if (retval = util::GRError(
-            cudaMemcpy(data_slices[gpu]->sigmas.GetPointer(util::DEVICE) + tsrc,
-                       &src_sigma, sizeof(Value), cudaMemcpyHostToDevice),
-            "BCProblem cudaMemcpy sigmas failed", __FILE__, __LINE__))
-      return retval;
-
-    return retval;
-  }
-
-  /** @} */
+    /** @} */
 };
 
-<<<<<<< HEAD
-}  // namespace bc
-}  // namespace app
-}  // namespace gunrock
-=======
 } //namespace Template
 } //namespace app
 } //namespace gunrock
->>>>>>> 07c8340d
 
 // Leave this at the end of the file
 // Local Variables:
