/**
 * @file bfs.hxx
 * @author Muhammad Osama (mosama@ucdavis.edu)
 * @brief Breadth-First Search algorithm.
 * @version 0.1
 * @date 2020-11-23
 *
 * @copyright Copyright (c) 2020
 *
 */
#pragma once

#include <gunrock/algorithms/algorithms.hxx>

namespace gunrock {
namespace bfs {

template <typename vertex_t>
struct param_t {
  vertex_t single_source;
  param_t(vertex_t _single_source) : single_source(_single_source) {}
};

template <typename vertex_t>
struct result_t {
  vertex_t* distances;
<<<<<<< HEAD
  vertex_t* predecessors;
  int* edges_visited;
  int* search_depth;
  result_t(vertex_t* _distances,
           vertex_t* _predecessors,
           int* _edges_visited,
           int* _search_depth)
      : distances(_distances),
        predecessors(_predecessors),
        edges_visited(_edges_visited),
        search_depth(_search_depth) {}
=======
  vertex_t* predecessors; /// @todo: implement this.
  result_t(vertex_t* _distances, vertex_t* _predecessors)
      : distances(_distances), predecessors(_predecessors) {}
>>>>>>> 2481b562
};

template <typename graph_t, typename param_type, typename result_type>
struct problem_t : gunrock::problem_t<graph_t> {
  param_type param;
  result_type result;

  problem_t(graph_t& G,
            param_type& _param,
            result_type& _result,
            std::shared_ptr<gcuda::multi_context_t> _context)
      : gunrock::problem_t<graph_t>(G, _context),
        param(_param),
        result(_result) {}

  using vertex_t = typename graph_t::vertex_type;
  using edge_t = typename graph_t::edge_type;
  using weight_t = typename graph_t::weight_type;

  thrust::device_vector<vertex_t> visited;  /// @todo not used.

  void init() override {}

  void reset() override {
    auto n_vertices = this->get_graph().get_number_of_vertices();
    auto d_distances = thrust::device_pointer_cast(this->result.distances);
    auto d_edges_visited =
        thrust::device_pointer_cast(this->result.edges_visited);
    auto d_search_depth =
        thrust::device_pointer_cast(this->result.search_depth);
    // Add one edge visited for source vertex
    thrust::fill(thrust::device, d_edges_visited, d_edges_visited + 1, 1);
    thrust::fill(thrust::device, d_search_depth, d_search_depth + 1, 0);
    thrust::fill(thrust::device, d_distances + 0, d_distances + n_vertices,
                 std::numeric_limits<vertex_t>::max());
    thrust::fill(thrust::device, d_distances + this->param.single_source,
                 d_distances + this->param.single_source + 1, 0);
  }
};

template <typename problem_t>
struct enactor_t : gunrock::enactor_t<problem_t> {
  enactor_t(problem_t* _problem,
            std::shared_ptr<gcuda::multi_context_t> _context)
      : gunrock::enactor_t<problem_t>(_problem, _context) {}

  using vertex_t = typename problem_t::vertex_t;
  using edge_t = typename problem_t::edge_t;
  using weight_t = typename problem_t::weight_t;
  using frontier_t = typename enactor_t<problem_t>::frontier_t;

  void prepare_frontier(frontier_t* f,
                        gcuda::multi_context_t& context) override {
    auto P = this->get_problem();
    f->push_back(P->param.single_source);
  }

  void loop(gcuda::multi_context_t& context) override {
    // Data slice
    auto E = this->get_enactor();
    auto P = this->get_problem();
    auto G = P->get_graph();

    auto single_source = P->param.single_source;
    auto distances = P->result.distances;
    auto edges_visited = P->result.edges_visited;
    auto search_depth = P->result.search_depth;
    auto visited = P->visited.data().get();
  
    auto iteration = this->iteration;

    auto search = [distances, single_source, iteration, edges_visited, search_depth] __host__
                  __device__(vertex_t const& source,    // ... source
                             vertex_t const& neighbor,  // neighbor
                             edge_t const& edge,        // edge
                             weight_t const& weight     // weight (tuple).
                             ) -> bool {
      // If the neighbor is not visited, update the distance. Returning false
      // here means that the neighbor is not added to the output frontier, and
      // instead an invalid vertex is added in its place. These invalides (-1 in
      // most cases) can be removed using a filter operator or uniquify.
<<<<<<< HEAD
      math::atomic::add(&edges_visited[0], 1);
      search_depth[0] = iteration;
      if (distances[neighbor] != std::numeric_limits<vertex_t>::max())
        return false;
      else
        return (math::atomic::cas(
                    &distances[neighbor], std::numeric_limits<vertex_t>::max(),
                    iteration + 1) == std::numeric_limits<vertex_t>::max());
=======
      // if (distances[neighbor] != std::numeric_limits<vertex_t>::max())
      //   return false;
      // else
      //   return (math::atomic::cas(
      //               &distances[neighbor],
      //               std::numeric_limits<vertex_t>::max(), iteration + 1) ==
      //               std::numeric_limits<vertex_t>::max());

      // Simpler logic for the above.
      auto old_distance =
          math::atomic::min(&distances[neighbor], iteration + 1);
      return (iteration + 1 < old_distance);
>>>>>>> 2481b562
    };

    auto remove_invalids =
        [] __host__ __device__(vertex_t const& vertex) -> bool {
      // Returning true here means that we keep all the valid vertices.
      // Internally, filter will automatically remove invalids and will never
      // pass them to this lambda function.
      return true;
    };

    // Execute advance operator on the provided lambda
    operators::advance::execute<operators::load_balance_t::block_mapped>(
        G, E, search, context);

    // Execute filter operator to remove the invalids.
    // @todo: Add CLI option to enable or disable this.
    // operators::filter::execute<operators::filter_algorithm_t::compact>(
    // G, E, remove_invalids, context);
  }

};  // struct enactor_t

/**
 * @brief Run Breadth-First Search algorithm on a given graph, G, starting from
 * the source node, single_source. The resulting distances are stored in the
 * distances pointer. All data must be allocated by the user, on the device
 * (GPU) and passed in to this function.
 *
 * @tparam graph_t Graph type.
 * @param G Graph object.
 * @param single_source A vertex in the graph (integral type).
 * @param distances Pointer to the distances array of size number of vertices.
 * @param predecessors Pointer to the predecessors array of size number of
 * vertices. (optional, wip)
 * @param context Device context.
 * @return float Time taken to run the algorithm.
 */
template <typename graph_t>
float run(graph_t& G,
          typename graph_t::vertex_type& single_source,  // Parameter
          typename graph_t::vertex_type* distances,      // Output
          typename graph_t::vertex_type* predecessors,   // Output
<<<<<<< HEAD
          int* edges_visited,                            // Output
          int* search_depth,                            // Output
          std::shared_ptr<cuda::multi_context_t> context =
              std::shared_ptr<cuda::multi_context_t>(
                  new cuda::multi_context_t(0))  // Context
=======
          std::shared_ptr<gcuda::multi_context_t> context =
              std::shared_ptr<gcuda::multi_context_t>(
                  new gcuda::multi_context_t(0))  // Context
>>>>>>> 2481b562
) {
  using vertex_t = typename graph_t::vertex_type;
  using param_type = param_t<vertex_t>;
  using result_type = result_t<vertex_t>;

  param_type param(single_source);
  result_type result(distances, predecessors, edges_visited, search_depth);

  using problem_type = problem_t<graph_t, param_type, result_type>;
  using enactor_type = enactor_t<problem_type>;

  problem_type problem(G, param, result, context);
  problem.init();
  problem.reset();

  enactor_type enactor(&problem, context);
  return enactor.enact();
}

}  // namespace bfs
}  // namespace gunrock<|MERGE_RESOLUTION|>--- conflicted
+++ resolved
@@ -24,8 +24,7 @@
 template <typename vertex_t>
 struct result_t {
   vertex_t* distances;
-<<<<<<< HEAD
-  vertex_t* predecessors;
+  vertex_t* predecessors; /// @todo: implement this.
   int* edges_visited;
   int* search_depth;
   result_t(vertex_t* _distances,
@@ -36,11 +35,6 @@
         predecessors(_predecessors),
         edges_visited(_edges_visited),
         search_depth(_search_depth) {}
-=======
-  vertex_t* predecessors; /// @todo: implement this.
-  result_t(vertex_t* _distances, vertex_t* _predecessors)
-      : distances(_distances), predecessors(_predecessors) {}
->>>>>>> 2481b562
 };
 
 template <typename graph_t, typename param_type, typename result_type>
@@ -71,8 +65,7 @@
         thrust::device_pointer_cast(this->result.edges_visited);
     auto d_search_depth =
         thrust::device_pointer_cast(this->result.search_depth);
-    // Add one edge visited for source vertex
-    thrust::fill(thrust::device, d_edges_visited, d_edges_visited + 1, 1);
+    thrust::fill(thrust::device, d_edges_visited, d_edges_visited + 1, 0);
     thrust::fill(thrust::device, d_search_depth, d_search_depth + 1, 0);
     thrust::fill(thrust::device, d_distances + 0, d_distances + n_vertices,
                  std::numeric_limits<vertex_t>::max());
@@ -122,16 +115,10 @@
       // here means that the neighbor is not added to the output frontier, and
       // instead an invalid vertex is added in its place. These invalides (-1 in
       // most cases) can be removed using a filter operator or uniquify.
-<<<<<<< HEAD
+      
       math::atomic::add(&edges_visited[0], 1);
       search_depth[0] = iteration;
-      if (distances[neighbor] != std::numeric_limits<vertex_t>::max())
-        return false;
-      else
-        return (math::atomic::cas(
-                    &distances[neighbor], std::numeric_limits<vertex_t>::max(),
-                    iteration + 1) == std::numeric_limits<vertex_t>::max());
-=======
+      
       // if (distances[neighbor] != std::numeric_limits<vertex_t>::max())
       //   return false;
       // else
@@ -144,7 +131,6 @@
       auto old_distance =
           math::atomic::min(&distances[neighbor], iteration + 1);
       return (iteration + 1 < old_distance);
->>>>>>> 2481b562
     };
 
     auto remove_invalids =
@@ -187,17 +173,11 @@
           typename graph_t::vertex_type& single_source,  // Parameter
           typename graph_t::vertex_type* distances,      // Output
           typename graph_t::vertex_type* predecessors,   // Output
-<<<<<<< HEAD
           int* edges_visited,                            // Output
           int* search_depth,                            // Output
-          std::shared_ptr<cuda::multi_context_t> context =
-              std::shared_ptr<cuda::multi_context_t>(
-                  new cuda::multi_context_t(0))  // Context
-=======
           std::shared_ptr<gcuda::multi_context_t> context =
               std::shared_ptr<gcuda::multi_context_t>(
                   new gcuda::multi_context_t(0))  // Context
->>>>>>> 2481b562
 ) {
   using vertex_t = typename graph_t::vertex_type;
   using param_type = param_t<vertex_t>;
